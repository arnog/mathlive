import type { Dimension } from '../public/core-types';
import type { GlobalContext } from 'core/types';

import { Atom } from '../core/atom-class';
import { PlaceholderAtom } from '../core-atoms/placeholder';
import { ArrayAtom, ColumnFormat } from '../core-atoms/array';

import {
  Argument,
  defineEnvironment,
  defineTabularEnvironment,
} from './definitions-utils';
import { Environment, TabularEnvironment } from './environment-types';

/*
The star at the end of the name of a displayed math environment causes that
the formula lines won't be numbered. Otherwise they would automatically get a number.

\notag will also turn off the numbering.
\shoveright and \shoveleft will force alignment of a line

The only difference between align and equation is the spacing of the formulas.
You should attempt to use equation when possible, and align when you have multi-line formulas.
Equation will have space before/after < 1em if line before/after is short enough.

Also: equation throws an error when you have an & inside the environment,
so look out for that when converting between the two.

Whereas align produces a structure whose width is the full line width, aligned
gives a width that is the actual width of the contents, thus it can be used as
a component in a containing expression, e.g. for putting the entire alignment
in a parenthesis
*/
<<<<<<< HEAD
defineEnvironment(
  'math',
  '',
  (
    context: GlobalContext,
    name: Environment,
    array: Atom[][][],
    rowGaps: Dimension[]
  ): Atom => {
    if (isEnvironmentEmpty(array)) {
      // set default contents
      array = [[[new Atom('first', context), new PlaceholderAtom(context)]]];
    }

    return new ArrayAtom(context, name, array, rowGaps, {
      mathstyleName: 'textstyle',
    });
  }
);

defineEnvironment(
  'displaymath',
  '',
  (
    context: GlobalContext,
    name: Environment,
    array: Atom[][][],
    rowGaps: Dimension[]
  ): Atom => {
    if (isEnvironmentEmpty(array)) {
      // set default contents
      array = [[[new Atom('first', context), new PlaceholderAtom(context)]]];
    }

    return new ArrayAtom(context, name, array, rowGaps, {
      mathstyleName: 'textstyle',
    });
  }
);
=======
defineEnvironment(['math', 'displaymath'], makeEnvironment);

defineEnvironment('center', makeEnvironment);
>>>>>>> 6046ab14

defineTabularEnvironment(
  'array',
  '{columns:colspec}',
  (
    context: GlobalContext,
    name: TabularEnvironment,
    array: Atom[][][],
    rowGaps: Dimension[],
    args
  ): Atom => {
    return new ArrayAtom(
      context,
      name,
      defaultContent(context, array),
      rowGaps,
      {
        columns: args[0] as ColumnFormat[],
        mathstyleName: 'textstyle',
      }
    );
  }
);

defineTabularEnvironment(
  ['equation', 'equation*', 'subequations'],
  '',
  (
    context: GlobalContext,
    name: TabularEnvironment,
    array: Atom[][][],
    rowGaps: Dimension[]
  ): Atom => {
    return new ArrayAtom(
      context,
      name,
      defaultContent(context, array),
      rowGaps,
      { columns: [{ align: 'c' }] }
    );
  }
);

// Note spelling: MULTLINE, not multiline.
<<<<<<< HEAD
defineTabularEnvironment(
  'multline',
  '',
  (
    context: GlobalContext,
    name: TabularEnvironment,
    array: Atom[][][],
    rowGaps: Dimension[]
  ): Atom => {
    if (isEnvironmentEmpty(array)) {
      // set default contents
      array = [[[new Atom('first', context), new PlaceholderAtom(context)]]];
    }

    return new ArrayAtom(context, name, array, rowGaps, {
      columns: [{ align: 'm' }],
    });
  }
);
=======
defineTabularEnvironment(['multline', 'multline*'], '', makeEnvironment);
>>>>>>> 6046ab14

// An AMS-Math environment
// See amsmath.dtx:3565
// Note that some versions of AMS-Math have a gap on the left.
// More recent version suppresses that gap, but have an option to turn it back on
// for backward compatibility.
// Note that technically, 'eqnarray' behaves (slightly) differently. However,
// is is generally recommended to avoid using eqnarray and use align isntead.
// https://texblog.net/latex-archive/maths/eqnarray-align-environment/
defineTabularEnvironment(
  ['align', 'align*', 'aligned', 'eqnarray'],
  '',
<<<<<<< HEAD
  (
    context: GlobalContext,
    name: TabularEnvironment,
    array: Atom[][][],
    rowGaps: Dimension[]
  ): Atom => {
    let colCount = 0;
    if (isEnvironmentEmpty(array)) {
      // set default contents
      array = [
        [
          [new Atom('first', context), new PlaceholderAtom(context)],
          [new Atom('first', context), new PlaceholderAtom(context)],
        ],
      ];
    }
    for (const row of array) colCount = Math.max(colCount, row.length);

    const colFormat: ColumnFormat[] = [
      { gap: 0 },
      { align: 'r' },
      { gap: 0.25 },
      { align: 'l' },
    ];
    let i = 2;
    while (i < colCount) {
      colFormat.push({ gap: 1 });
      colFormat.push({ align: 'r' });
      colFormat.push({ gap: 0.25 });
      colFormat.push({ align: 'l' });
      i += 2;
    }

    colFormat.push({ gap: 0 });

    return new ArrayAtom(context, name, array, rowGaps, {
      arraycolsep: 0,
      columns: colFormat,
      colSeparationType: 'align',
      jot: 0.3,
      minColumns: 2,
    });
  }
=======
  makeEnvironment
>>>>>>> 6046ab14
);

// DefineEnvironment('alignat', '', function(name, args) {
//     return {

//     };
// });

// defineEnvironment('flalign', '', function(name, args) {
//     return {

//     };
// });

<<<<<<< HEAD
defineTabularEnvironment(
  'split',
  '',
  (
    context: GlobalContext,
    name: TabularEnvironment,
    array: Atom[][][],
    rowGaps: Dimension[]
  ): Atom => {
    if (isEnvironmentEmpty(array)) {
      // set default contents
      array = [
        [
          [new Atom('first', context), new PlaceholderAtom(context)],
          [new Atom('first', context), new PlaceholderAtom(context)],
        ],
      ];
    }
    return new ArrayAtom(context, name, array, rowGaps, {
      columns: [{ align: 'r' }, { align: 'l' }],
      minColumns: 2,
    });
  }
);

defineTabularEnvironment(
  ['gather', 'gathered'],
  '',
  (
    context: GlobalContext,
    name: TabularEnvironment,
    array: Atom[][][],
    rowGaps: Dimension[]
  ): Atom => {
    // An AMS-Math environment
    // %    The \env{gathered} environment is for several lines that are
    // %    centered independently.
    // From amstex.sty
    // \newenvironment{gathered}[1][c]{%
    //   \relax\ifmmode\else\nonmatherr@{\begin{gathered}}\fi
    //   \null\,%
    //   \if #1t\vtop \else \if#1b\vbox \else \vcenter \fi\fi
    //   \bgroup\Let@\restore@math@cr
    //   \ifinany@\else\openup\jot\fi\ialign
    //   \bgroup\hfil\strut@$\m@th\displaystyle##$\hfil\crcr

    if (isEnvironmentEmpty(array)) {
      // set default contents
      array = [[[new Atom('first', context), new PlaceholderAtom(context)]]];
    }
=======
defineTabularEnvironment('split', '', makeEnvironment);
>>>>>>> 6046ab14

// An AMS-Math environment
// %    The \env{gathered} environment is for several lines that are
// %    centered independently.
// From amstex.sty
// \newenvironment{gathered}[1][c]{%
//   \relax\ifmmode\else\nonmatherr@{\begin{gathered}}\fi
//   \null\,%
//   \if #1t\vtop \else \if#1b\vbox \else \vcenter \fi\fi
//   \bgroup\Let@\restore@math@cr
//   \ifinany@\else\openup\jot\fi\ialign
//   \bgroup\hfil\strut@$\m@th\displaystyle##$\hfil\crcr
defineTabularEnvironment(['gather', 'gathered'], '', makeEnvironment);

// DefineEnvironment('cardinality', '',  function() {
//     const result = {};

//     result.mathstyle = 'textstyle';
//     result.lFence = '|';
//     result.rFence = '|';

//     return result;
// });

defineTabularEnvironment(
  [
    'matrix',
    'pmatrix',
    'bmatrix',
    'Bmatrix',
    'vmatrix',
    'Vmatrix',
    'matrix*',
    'pmatrix*',
    'bmatrix*',
    'Bmatrix*',
    'vmatrix*',
    'Vmatrix*',
  ],
  '[columns:colspec]',
<<<<<<< HEAD
  (
    context: GlobalContext,
    name: TabularEnvironment,
    array: Atom[][][],
    rowGaps: Dimension[],
    args
  ): Atom => {
    if (isEnvironmentEmpty(array)) {
      // set default contents
      array = [[[new Atom('first', context), new PlaceholderAtom(context)]]];
    }

    // From amstex.sty:
    // \def\matrix{\hskip -\arraycolsep\array{*\c@MaxMatrixCols c}}
    // \def\endmatrix{\endarray \hskip -\arraycolsep}
    let leftDelim = '.';
    let rightDelim = '.';
    switch (name) {
      case 'pmatrix':
      case 'pmatrix*':
        leftDelim = '(';
        rightDelim = ')';
        break;

      case 'bmatrix':
      case 'bmatrix*':
        leftDelim = '[';
        rightDelim = ']';
        break;

      case 'Bmatrix':
      case 'Bmatrix*':
        leftDelim = '\\lbrace';
        rightDelim = '\\rbrace';
        break;

      case 'vmatrix':
      case 'vmatrix*':
        leftDelim = '\\vert';
        rightDelim = '\\vert';
        break;

      case 'Vmatrix':
      case 'Vmatrix*':
        leftDelim = '\\Vert';
        rightDelim = '\\Vert';
        break;

      case 'matrix':
      case 'matrix*':
        // Specifying a fence, even a null fence,
        // will prevent the insertion of an initial and final gap
        leftDelim = '.';
        rightDelim = '.';
        break;
      default:
    }

    return new ArrayAtom(context, name, array, rowGaps, {
      mathstyleName: 'textstyle',
      leftDelim,
      rightDelim,
      columns: (args[0] as ColumnFormat[]) ?? [
        { align: 'c' },
        { align: 'c' },
        { align: 'c' },
        { align: 'c' },
        { align: 'c' },
        { align: 'c' },
        { align: 'c' },
        { align: 'c' },
        { align: 'c' },
        { align: 'c' },
      ],
    });
  }
=======
  makeEnvironment
>>>>>>> 6046ab14
);

defineTabularEnvironment(
  ['smallmatrix', 'smallmatrix*'],
  '[columns:colspec]',
<<<<<<< HEAD
  (
    context: GlobalContext,
    name: TabularEnvironment,
    array: Atom[][][],
    rowGaps: Dimension[],
    args
  ): Atom => {
    if (isEnvironmentEmpty(array)) {
      // set default contents
      array = [[[new Atom('first', context), new PlaceholderAtom(context)]]];
    }

    return new ArrayAtom(context, name, array, rowGaps, {
      mathstyleName: 'scriptstyle',
      columns: (args[0] as ColumnFormat[]) ?? [
        { align: 'c' },
        { align: 'c' },
        { align: 'c' },
        { align: 'c' },
        { align: 'c' },
        { align: 'c' },
        { align: 'c' },
        { align: 'c' },
        { align: 'c' },
        { align: 'c' },
      ],
      colSeparationType: 'small',
      arraystretch: 0.5,
    });
  }
=======
  makeEnvironment
>>>>>>> 6046ab14
);

// \cases is standard LaTeX
// \dcases is from the mathtools package
<<<<<<< HEAD
defineTabularEnvironment(
  ['cases', 'dcases'],
  '',
  (
    context: GlobalContext,
    name: TabularEnvironment,
    array: Atom[][][],
    rowGaps: Dimension[]
  ): Atom => {
    // From amstex.sty:
    // \def\cases{\left\{\def\arraystretch{1.2}\hskip-\arraycolsep
    //   \array{l@{\quad}l}}
    // \def\endcases{\endarray\hskip-\arraycolsep\right.}
    // From amsmath.dtx
    // \def\env@cases{%
    //   \let\@ifnextchar\new@ifnextchar
    //   \left\lbrace
    //   \def\arraystretch{1.2}%
    //   \array{@{}l@{\quad}l@{}}%

    if (isEnvironmentEmpty(array)) {
      // set default contents
      array = [[[new Atom('first', context), new PlaceholderAtom(context)]]];
    }

    return new ArrayAtom(context, name, array, rowGaps, {
      mathstyleName: name === 'dcases' ? 'displaystyle' : 'textstyle',
      arraystretch: 1.2,
      leftDelim: '\\lbrace',
      rightDelim: '.',
      columns: [{ align: 'l' }, { gap: 1 }, { align: 'l' }],
    });
  }
);

// \rcases is from the mathtools package
defineTabularEnvironment(
  'rcases',
  '',
  (
    context: GlobalContext,
    name: TabularEnvironment,
    array: Atom[][][],
    rowGaps: Dimension[]
  ): Atom => {
    if (isEnvironmentEmpty(array)) {
      // set default contents
      array = [[[new Atom('first', context), new PlaceholderAtom(context)]]];
    }

    return new ArrayAtom(context, name, array, rowGaps, {
      arraystretch: 1.2,
      leftDelim: '.',
      rightDelim: '\\rbrace',
      columns: [{ align: 'l' }, { gap: 1 }, { align: 'l' }],
    });
  }
);
=======
// \rcases is from the mathtools package
// From amstex.sty:
// \def\cases{\left\{\def\arraystretch{1.2}\hskip-\arraycolsep
//   \array{l@{\quad}l}}
// \def\endcases{\endarray\hskip-\arraycolsep\right.}
// From amsmath.dtx
// \def\env@cases{%
//   \let\@ifnextchar\new@ifnextchar
//   \left\lbrace
//   \def\arraystretch{1.2}%
//   \array{@{}l@{\quad}l@{}}%
defineTabularEnvironment(['cases', 'dcases', 'rcases'], '', makeEnvironment);
>>>>>>> 6046ab14

// This is a text mode environment
/*
\begin{theorem}
Let $f$ be a function whose derivative exists in every point, then $f$
is a continuous function.
\end{theorem}
*/
// defineEnvironment('theorem', '', function () {
//     return {};
// });

<<<<<<< HEAD
defineEnvironment(
  'center',
  '',
  (
    context: GlobalContext,
    name: Environment,
    array: Atom[][][],
    rowGaps: Dimension[]
  ): Atom => {
    if (isEnvironmentEmpty(array)) {
      // set default contents
      array = [[[new Atom('first', context), new PlaceholderAtom(context)]]];
    }
=======
function isContentEmpty(array: Atom[][][]) {
  for (const row of array)
    for (const col of row) if (col.length > 0) return false;
  return true;
}
>>>>>>> 6046ab14

function defaultContent(context: GlobalContext, array: Atom[][][], count = 1) {
  if (isContentEmpty(array)) {
    return Array(count).fill([
      [new Atom('first', context), new PlaceholderAtom(context)],
    ]);
  }
  return array.map((row) => {
    if (row.length === 0) return [[new Atom('first', context)]];
    return row.map((cell) => {
      if (cell.length === 0) return [new Atom('first', context)];

      if (cell[0].type !== 'first') cell.unshift(new Atom('first', context));

      return cell;
    });
  });
}

export function makeEnvironment(
  context: GlobalContext,
  name: string,
  content: Atom[][][] = [[[]]],
  rowGaps: Dimension[] = [],
  args: (null | Argument)[] = []
): ArrayAtom {
  content = defaultContent(
    context,
    content,
    ['split', 'align', 'align*', 'aligned', 'eqnarray'].includes(name) ? 2 : 1
  );
  switch (name) {
    case 'math':
      return new ArrayAtom(context, name, content, rowGaps, {
        mathstyleName: 'textstyle',
      });
    case 'displaymath':
      return new ArrayAtom(context, name, content, rowGaps, {
        mathstyleName: 'textstyle',
      });
    case 'center':
      return new ArrayAtom(context, name, content, rowGaps, {
        columns: [{ align: 'c' }],
      });
    case 'multline':
    case 'multline*':
      return new ArrayAtom(context, name, content, rowGaps, {
        columns: [{ align: 'm' }],
        leftDelim: '.',
        rightDelim: '.',
      });
    case 'split':
      return new ArrayAtom(context, name, content, rowGaps, {
        columns: [{ align: 'r' }, { align: 'l' }],
        minColumns: 2,
      });
    case 'gather':
    case 'gathered':
      return new ArrayAtom(context, name, content, rowGaps, {
        columns: [{ gap: 0.25 }, { align: 'c' }, { gap: 0 }],
        // colSeparationType: 'gather',
      });
    case 'pmatrix':
    case 'pmatrix*':
      return new ArrayAtom(context, name, content, rowGaps, {
        mathstyleName: 'textstyle',
        leftDelim: '(',
        rightDelim: ')',
        columns: defaultColumns(args[0]),
      });
    case 'bmatrix':
    case 'bmatrix*':
      return new ArrayAtom(context, name, content, rowGaps, {
        mathstyleName: 'textstyle',
        leftDelim: '[',
        rightDelim: ']',
        columns: defaultColumns(args[0]),
      });
    case 'Bmatrix':
    case 'Bmatrix*':
      return new ArrayAtom(context, name, content, rowGaps, {
        mathstyleName: 'textstyle',
        leftDelim: '\\lbrace',
        rightDelim: '\\rbrace',
        columns: defaultColumns(args[0]),
      });
    case 'vmatrix':
    case 'vmatrix*':
      return new ArrayAtom(context, name, content, rowGaps, {
        mathstyleName: 'textstyle',
        leftDelim: '\\vert',
        rightDelim: '\\vert',
        columns: defaultColumns(args[0]),
      });
    case 'Vmatrix':
    case 'Vmatrix*':
      return new ArrayAtom(context, name, content, rowGaps, {
        mathstyleName: 'textstyle',
        leftDelim: '\\Vert',
        rightDelim: '\\Vert',
        columns: defaultColumns(args[0]),
      });
    case 'matrix':
    case 'matrix*':
      // Specifying a fence, even a null fence,
      // will prevent the insertion of an initial and final gap
      return new ArrayAtom(context, name, content, rowGaps, {
        mathstyleName: 'textstyle',
        leftDelim: '.',
        rightDelim: '.',
        columns: defaultColumns(args?.[0]),
      });
    case 'smallmatrix':
    case 'smallmatrix*':
      return new ArrayAtom(context, name, content, rowGaps, {
        mathstyleName: 'scriptstyle',
        columns: defaultColumns(args?.[0]),
        colSeparationType: 'small',
        arraystretch: 0.5,
      });
    case 'cases':
    case 'dcases':
      return new ArrayAtom(context, name, content, rowGaps, {
        mathstyleName: name === 'dcases' ? 'displaystyle' : 'textstyle',
        arraystretch: 1.2,
        leftDelim: '\\lbrace',
        rightDelim: '.',
        columns: [{ align: 'l' }, { gap: 1 }, { align: 'l' }],
      });
    case 'rcases':
      return new ArrayAtom(context, name, content, rowGaps, {
        arraystretch: 1.2,
        leftDelim: '.',
        rightDelim: '\\rbrace',
        columns: [{ align: 'l' }, { gap: 1 }, { align: 'l' }],
      });
    case 'lines':
      return new ArrayAtom(context, name, content, rowGaps, {
        // arraystretch: 1.2,
        leftDelim: '.',
        rightDelim: '.',
        columns: [{ align: 'l' }],
      });

    case 'align':
    case 'align*':
    case 'aligned':
    case 'eqnarray': {
      let colCount = 0;
      for (const row of content) colCount = Math.max(colCount, row.length);

      const columns: ColumnFormat[] = [
        { gap: 0 },
        { align: 'r' },
        { gap: 0.25 },
        { align: 'l' },
      ];
      let i = 2;
      while (i < colCount) {
        columns.push({ gap: 1 }, { align: 'r' }, { gap: 0.25 }, { align: 'l' });
        i += 2;
      }

      columns.push({ gap: 0 });

      return new ArrayAtom(context, name, content, rowGaps, {
        arraycolsep: 0,
        columns,
        // colSeparationType: 'align',
        jot: 0.3,
        minColumns: 2,
      });
    }
  }

  // 'math'
  return new ArrayAtom(context, name, content, rowGaps, {
    mathstyleName: 'textstyle',
  });
}

function defaultColumns(args: null | Argument): ColumnFormat[] {
  return (
    (args as ColumnFormat[]) ?? [
      { align: 'c' },
      { align: 'c' },
      { align: 'c' },
      { align: 'c' },
      { align: 'c' },
      { align: 'c' },
      { align: 'c' },
      { align: 'c' },
      { align: 'c' },
      { align: 'c' },
    ]
  );
}<|MERGE_RESOLUTION|>--- conflicted
+++ resolved
@@ -31,51 +31,9 @@
 a component in a containing expression, e.g. for putting the entire alignment
 in a parenthesis
 */
-<<<<<<< HEAD
-defineEnvironment(
-  'math',
-  '',
-  (
-    context: GlobalContext,
-    name: Environment,
-    array: Atom[][][],
-    rowGaps: Dimension[]
-  ): Atom => {
-    if (isEnvironmentEmpty(array)) {
-      // set default contents
-      array = [[[new Atom('first', context), new PlaceholderAtom(context)]]];
-    }
-
-    return new ArrayAtom(context, name, array, rowGaps, {
-      mathstyleName: 'textstyle',
-    });
-  }
-);
-
-defineEnvironment(
-  'displaymath',
-  '',
-  (
-    context: GlobalContext,
-    name: Environment,
-    array: Atom[][][],
-    rowGaps: Dimension[]
-  ): Atom => {
-    if (isEnvironmentEmpty(array)) {
-      // set default contents
-      array = [[[new Atom('first', context), new PlaceholderAtom(context)]]];
-    }
-
-    return new ArrayAtom(context, name, array, rowGaps, {
-      mathstyleName: 'textstyle',
-    });
-  }
-);
-=======
 defineEnvironment(['math', 'displaymath'], makeEnvironment);
 
 defineEnvironment('center', makeEnvironment);
->>>>>>> 6046ab14
 
 defineTabularEnvironment(
   'array',
@@ -120,29 +78,7 @@
 );
 
 // Note spelling: MULTLINE, not multiline.
-<<<<<<< HEAD
-defineTabularEnvironment(
-  'multline',
-  '',
-  (
-    context: GlobalContext,
-    name: TabularEnvironment,
-    array: Atom[][][],
-    rowGaps: Dimension[]
-  ): Atom => {
-    if (isEnvironmentEmpty(array)) {
-      // set default contents
-      array = [[[new Atom('first', context), new PlaceholderAtom(context)]]];
-    }
-
-    return new ArrayAtom(context, name, array, rowGaps, {
-      columns: [{ align: 'm' }],
-    });
-  }
-);
-=======
 defineTabularEnvironment(['multline', 'multline*'], '', makeEnvironment);
->>>>>>> 6046ab14
 
 // An AMS-Math environment
 // See amsmath.dtx:3565
@@ -155,53 +91,7 @@
 defineTabularEnvironment(
   ['align', 'align*', 'aligned', 'eqnarray'],
   '',
-<<<<<<< HEAD
-  (
-    context: GlobalContext,
-    name: TabularEnvironment,
-    array: Atom[][][],
-    rowGaps: Dimension[]
-  ): Atom => {
-    let colCount = 0;
-    if (isEnvironmentEmpty(array)) {
-      // set default contents
-      array = [
-        [
-          [new Atom('first', context), new PlaceholderAtom(context)],
-          [new Atom('first', context), new PlaceholderAtom(context)],
-        ],
-      ];
-    }
-    for (const row of array) colCount = Math.max(colCount, row.length);
-
-    const colFormat: ColumnFormat[] = [
-      { gap: 0 },
-      { align: 'r' },
-      { gap: 0.25 },
-      { align: 'l' },
-    ];
-    let i = 2;
-    while (i < colCount) {
-      colFormat.push({ gap: 1 });
-      colFormat.push({ align: 'r' });
-      colFormat.push({ gap: 0.25 });
-      colFormat.push({ align: 'l' });
-      i += 2;
-    }
-
-    colFormat.push({ gap: 0 });
-
-    return new ArrayAtom(context, name, array, rowGaps, {
-      arraycolsep: 0,
-      columns: colFormat,
-      colSeparationType: 'align',
-      jot: 0.3,
-      minColumns: 2,
-    });
-  }
-=======
   makeEnvironment
->>>>>>> 6046ab14
 );
 
 // DefineEnvironment('alignat', '', function(name, args) {
@@ -216,60 +106,7 @@
 //     };
 // });
 
-<<<<<<< HEAD
-defineTabularEnvironment(
-  'split',
-  '',
-  (
-    context: GlobalContext,
-    name: TabularEnvironment,
-    array: Atom[][][],
-    rowGaps: Dimension[]
-  ): Atom => {
-    if (isEnvironmentEmpty(array)) {
-      // set default contents
-      array = [
-        [
-          [new Atom('first', context), new PlaceholderAtom(context)],
-          [new Atom('first', context), new PlaceholderAtom(context)],
-        ],
-      ];
-    }
-    return new ArrayAtom(context, name, array, rowGaps, {
-      columns: [{ align: 'r' }, { align: 'l' }],
-      minColumns: 2,
-    });
-  }
-);
-
-defineTabularEnvironment(
-  ['gather', 'gathered'],
-  '',
-  (
-    context: GlobalContext,
-    name: TabularEnvironment,
-    array: Atom[][][],
-    rowGaps: Dimension[]
-  ): Atom => {
-    // An AMS-Math environment
-    // %    The \env{gathered} environment is for several lines that are
-    // %    centered independently.
-    // From amstex.sty
-    // \newenvironment{gathered}[1][c]{%
-    //   \relax\ifmmode\else\nonmatherr@{\begin{gathered}}\fi
-    //   \null\,%
-    //   \if #1t\vtop \else \if#1b\vbox \else \vcenter \fi\fi
-    //   \bgroup\Let@\restore@math@cr
-    //   \ifinany@\else\openup\jot\fi\ialign
-    //   \bgroup\hfil\strut@$\m@th\displaystyle##$\hfil\crcr
-
-    if (isEnvironmentEmpty(array)) {
-      // set default contents
-      array = [[[new Atom('first', context), new PlaceholderAtom(context)]]];
-    }
-=======
 defineTabularEnvironment('split', '', makeEnvironment);
->>>>>>> 6046ab14
 
 // An AMS-Math environment
 // %    The \env{gathered} environment is for several lines that are
@@ -310,189 +147,18 @@
     'Vmatrix*',
   ],
   '[columns:colspec]',
-<<<<<<< HEAD
-  (
-    context: GlobalContext,
-    name: TabularEnvironment,
-    array: Atom[][][],
-    rowGaps: Dimension[],
-    args
-  ): Atom => {
-    if (isEnvironmentEmpty(array)) {
-      // set default contents
-      array = [[[new Atom('first', context), new PlaceholderAtom(context)]]];
-    }
-
-    // From amstex.sty:
-    // \def\matrix{\hskip -\arraycolsep\array{*\c@MaxMatrixCols c}}
-    // \def\endmatrix{\endarray \hskip -\arraycolsep}
-    let leftDelim = '.';
-    let rightDelim = '.';
-    switch (name) {
-      case 'pmatrix':
-      case 'pmatrix*':
-        leftDelim = '(';
-        rightDelim = ')';
-        break;
-
-      case 'bmatrix':
-      case 'bmatrix*':
-        leftDelim = '[';
-        rightDelim = ']';
-        break;
-
-      case 'Bmatrix':
-      case 'Bmatrix*':
-        leftDelim = '\\lbrace';
-        rightDelim = '\\rbrace';
-        break;
-
-      case 'vmatrix':
-      case 'vmatrix*':
-        leftDelim = '\\vert';
-        rightDelim = '\\vert';
-        break;
-
-      case 'Vmatrix':
-      case 'Vmatrix*':
-        leftDelim = '\\Vert';
-        rightDelim = '\\Vert';
-        break;
-
-      case 'matrix':
-      case 'matrix*':
-        // Specifying a fence, even a null fence,
-        // will prevent the insertion of an initial and final gap
-        leftDelim = '.';
-        rightDelim = '.';
-        break;
-      default:
-    }
-
-    return new ArrayAtom(context, name, array, rowGaps, {
-      mathstyleName: 'textstyle',
-      leftDelim,
-      rightDelim,
-      columns: (args[0] as ColumnFormat[]) ?? [
-        { align: 'c' },
-        { align: 'c' },
-        { align: 'c' },
-        { align: 'c' },
-        { align: 'c' },
-        { align: 'c' },
-        { align: 'c' },
-        { align: 'c' },
-        { align: 'c' },
-        { align: 'c' },
-      ],
-    });
-  }
-=======
   makeEnvironment
->>>>>>> 6046ab14
 );
 
 defineTabularEnvironment(
   ['smallmatrix', 'smallmatrix*'],
   '[columns:colspec]',
-<<<<<<< HEAD
-  (
-    context: GlobalContext,
-    name: TabularEnvironment,
-    array: Atom[][][],
-    rowGaps: Dimension[],
-    args
-  ): Atom => {
-    if (isEnvironmentEmpty(array)) {
-      // set default contents
-      array = [[[new Atom('first', context), new PlaceholderAtom(context)]]];
-    }
-
-    return new ArrayAtom(context, name, array, rowGaps, {
-      mathstyleName: 'scriptstyle',
-      columns: (args[0] as ColumnFormat[]) ?? [
-        { align: 'c' },
-        { align: 'c' },
-        { align: 'c' },
-        { align: 'c' },
-        { align: 'c' },
-        { align: 'c' },
-        { align: 'c' },
-        { align: 'c' },
-        { align: 'c' },
-        { align: 'c' },
-      ],
-      colSeparationType: 'small',
-      arraystretch: 0.5,
-    });
-  }
-=======
   makeEnvironment
->>>>>>> 6046ab14
 );
 
 // \cases is standard LaTeX
 // \dcases is from the mathtools package
-<<<<<<< HEAD
-defineTabularEnvironment(
-  ['cases', 'dcases'],
-  '',
-  (
-    context: GlobalContext,
-    name: TabularEnvironment,
-    array: Atom[][][],
-    rowGaps: Dimension[]
-  ): Atom => {
-    // From amstex.sty:
-    // \def\cases{\left\{\def\arraystretch{1.2}\hskip-\arraycolsep
-    //   \array{l@{\quad}l}}
-    // \def\endcases{\endarray\hskip-\arraycolsep\right.}
-    // From amsmath.dtx
-    // \def\env@cases{%
-    //   \let\@ifnextchar\new@ifnextchar
-    //   \left\lbrace
-    //   \def\arraystretch{1.2}%
-    //   \array{@{}l@{\quad}l@{}}%
-
-    if (isEnvironmentEmpty(array)) {
-      // set default contents
-      array = [[[new Atom('first', context), new PlaceholderAtom(context)]]];
-    }
-
-    return new ArrayAtom(context, name, array, rowGaps, {
-      mathstyleName: name === 'dcases' ? 'displaystyle' : 'textstyle',
-      arraystretch: 1.2,
-      leftDelim: '\\lbrace',
-      rightDelim: '.',
-      columns: [{ align: 'l' }, { gap: 1 }, { align: 'l' }],
-    });
-  }
-);
-
-// \rcases is from the mathtools package
-defineTabularEnvironment(
-  'rcases',
-  '',
-  (
-    context: GlobalContext,
-    name: TabularEnvironment,
-    array: Atom[][][],
-    rowGaps: Dimension[]
-  ): Atom => {
-    if (isEnvironmentEmpty(array)) {
-      // set default contents
-      array = [[[new Atom('first', context), new PlaceholderAtom(context)]]];
-    }
-
-    return new ArrayAtom(context, name, array, rowGaps, {
-      arraystretch: 1.2,
-      leftDelim: '.',
-      rightDelim: '\\rbrace',
-      columns: [{ align: 'l' }, { gap: 1 }, { align: 'l' }],
-    });
-  }
-);
-=======
+
 // \rcases is from the mathtools package
 // From amstex.sty:
 // \def\cases{\left\{\def\arraystretch{1.2}\hskip-\arraycolsep
@@ -505,7 +171,6 @@
 //   \def\arraystretch{1.2}%
 //   \array{@{}l@{\quad}l@{}}%
 defineTabularEnvironment(['cases', 'dcases', 'rcases'], '', makeEnvironment);
->>>>>>> 6046ab14
 
 // This is a text mode environment
 /*
@@ -518,27 +183,11 @@
 //     return {};
 // });
 
-<<<<<<< HEAD
-defineEnvironment(
-  'center',
-  '',
-  (
-    context: GlobalContext,
-    name: Environment,
-    array: Atom[][][],
-    rowGaps: Dimension[]
-  ): Atom => {
-    if (isEnvironmentEmpty(array)) {
-      // set default contents
-      array = [[[new Atom('first', context), new PlaceholderAtom(context)]]];
-    }
-=======
 function isContentEmpty(array: Atom[][][]) {
   for (const row of array)
     for (const col of row) if (col.length > 0) return false;
   return true;
 }
->>>>>>> 6046ab14
 
 function defaultContent(context: GlobalContext, array: Atom[][][], count = 1) {
   if (isContentEmpty(array)) {

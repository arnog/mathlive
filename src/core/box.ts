--- conflicted
+++ resolved
@@ -756,13 +756,6 @@
 // Adjust the atom(/box) types according to the TeX rules
 //
 function applyInterAtomSpacing(root: Box | null, context: Context): void {
-<<<<<<< HEAD
-  forEachBox(root, (prevBox: Box, box: Box) => {
-    const prevType: BoxType = prevBox?.type ?? 'none';
-
-    if (prevType === 'newline') return;
-
-=======
   const thin = context.getRegisterAsEm('thinmuskip');
   const med = context.getRegisterAsEm('medmuskip');
   const thick = context.getRegisterAsEm('thickmuskip');
@@ -771,7 +764,7 @@
     if (!prevBox?.type) return;
     // console.log(prevBox?.value, prevBox?.type, box.value, box.type);
     const prevType = prevBox.type;
->>>>>>> 7b0f0bf6
+    if (prevType === 'newline') return;
     const table = box.isTight
       ? INTER_BOX_TIGHT_SPACING[prevType] ?? null
       : INTER_BOX_SPACING[prevType] ?? null;

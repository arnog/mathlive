--- conflicted
+++ resolved
@@ -285,17 +285,9 @@
   const bounds = getAtomBounds(mathfield, atom);
   if (!bounds) return [Infinity, null];
 
-<<<<<<< HEAD
-  let result: [distance: number, atom: Atom | null] = [
-    atom.type === 'group' || atom.type === 'root'
-      ? Infinity
-      : distance(x, y, bounds),
-    atom,
-=======
   let result: ReturnType<typeof nearestAtomFromPointRecursive> = [
     Infinity,
     null,
->>>>>>> 7e774ee4
   ];
 
   //
@@ -315,14 +307,11 @@
     if (!result[1]) result = [distance(x, y, bounds), atom];
   }
 
-<<<<<<< HEAD
-=======
   //
   // 2. If no children matched (or there were no children), this atom matches
   //
   if (!result[1]) result = [distance(x, y, bounds), atom];
 
->>>>>>> 7e774ee4
   cache.set(atom.id, result);
   return result;
 }

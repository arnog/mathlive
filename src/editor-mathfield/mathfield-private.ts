import { BoxedExpression, ComputeEngine } from '@cortex-js/compute-engine';

// @ts-ignore-error
import MATHFIELD_STYLESHEET from '../../css/mathfield.less';
// @ts-ignore-error
import CORE_STYLESHEET from '../../css/core.less';

import type {
  MacroDefinition,
  LatexSyntaxError,
  ParseMode,
  Registers,
  Style,
} from '../public/core';
import type { Keybinding, KeyboardLayoutName } from '../public/options';
import type {
  Mathfield,
  InsertOptions,
  OutputFormat,
  Offset,
  Range,
  Selection,
  ApplyStyleOptions,
  VirtualKeyboardInterface,
} from '../public/mathfield';

import { canVibrate, isTouchCapable } from '../common/capabilities';
import { hashCode } from '../common/hash-code';
import { Stylesheet, inject as injectStylesheet } from '../common/stylesheet';

import { Atom } from '../core/atom-class';
import { loadFonts } from '../core/fonts';
import { GlobalContext } from '../core/context';
import { defaultBackgroundColorMap, defaultColorMap } from '../core/color';
import {
  NormalizedMacroDictionary,
  TokenDefinition,
} from '../core-definitions/definitions-utils';
import { LatexGroupAtom } from '../core-atoms/latex';
import { parseLatex, validateLatex } from '../core/parser';
import { getDefaultRegisters } from '../core/registers';

import { PlaceholderAtom } from '../core-atoms/placeholder';

import {
  contentWillChange,
  deleteRange,
  getMode,
  isRange,
  ModelPrivate,
} from '../editor/model';
import { applyStyle } from '../editor-model/styling';
import { range } from '../editor-model/selection-utils';
import {
  removeComposition,
  updateComposition,
} from '../editor-model/composition';
import { addRowAfter, addColumnAfter } from '../editor-model/array';

import { delegateKeyboardEvents, KeyboardDelegate } from '../editor/keyboard';
import { UndoManager } from '../editor/undo';
import { disposePopover, updatePopoverPosition } from '../editor/popover';
import { localize } from '../core/l10n';
import {
  HAPTIC_FEEDBACK_DURATION,
  SelectorPrivate,
  perform,
  getCommandTarget,
} from '../editor/commands';
import {
  MathfieldOptionsPrivate,
  update as updateOptions,
  getDefault as getDefaultOptions,
  get as getOptions,
  effectiveMode,
  DEFAULT_KEYBOARD_TOGGLE_GLYPH,
} from '../editor/options';
import { normalizeKeybindings } from '../editor/keybindings';
import {
  setKeyboardLayoutLocale,
  getActiveKeyboardLayout,
  DEFAULT_KEYBOARD_LAYOUT,
  gKeyboardLayout,
} from '../editor/keyboard-layout';
import { VirtualKeyboard } from '../editor/virtual-keyboard';
import { ModelState } from '../editor-model/model-private';

import { onInput, onKeystroke } from './keyboard-input';
import { complete } from './autocomplete';
import { requestUpdate, render } from './render';

import './commands';
import './styling';

import {
  getCaretPoint,
  getSelectionBounds,
  isValidMathfield,
  Rect,
} from './utils';

import { attachButtonHandlers } from './buttons';
import { onPointerDown, offsetFromPoint } from './pointer-input';

import { ModeEditor } from './mode-editor';
import { getLatexGroupBody } from './mode-editor-latex';
import './mode-editor-math';
import './mode-editor-text';

import { VirtualKeyboardDelegate } from './remote-virtual-keyboard';
import { validateStyle } from './styling';
import { disposeKeystrokeCaption } from './keystroke-caption';
import {
  defaultGetDefinition,
  getMacroDefinition,
} from '../core/context-utils';
import { globalMathLive } from '../mathlive';
import { resolveUrl } from '../common/script-url';
import { PromptAtom } from 'core-atoms/prompt';

let CORE_STYLESHEET_HASH: string | undefined = undefined;
let MATHFIELD_STYLESHEET_HASH: string | undefined = undefined;
const AUDIO_FEEDBACK_VOLUME = 0.5; // From 0.0 to 1.0

/** @internal */
export class MathfieldPrivate implements GlobalContext, Mathfield {
  readonly model: ModelPrivate;

  private readonly undoManager: UndoManager;

  options: Required<MathfieldOptionsPrivate>;

  mode: ParseMode;
  style: Style;
  // When inserting new characters, if not `"none"`, adopt the style
  // (up variant, etc..) from the previous or following atom.
  adoptStyle: 'left' | 'right' | 'none';

  dirty: boolean; // If true, need to be redrawn
  smartModeSuppressed: boolean;

  private _computeEngine: ComputeEngine;

  readonly element:
    | (HTMLElement & {
        mathfield?: MathfieldPrivate;
      })
    | undefined;

  /** The element from which events are emitted, usually a MathfieldElement */
  readonly host: HTMLElement | undefined;

  readonly field: HTMLElement;
  fieldContent: HTMLElement;
  private virtualKeyboardToggle: HTMLElement;
  readonly ariaLiveText: HTMLElement;
  // readonly accessibleMathML: HTMLElement;

  atomBoundsCache?: Map<string, Rect>;

  popover?: HTMLElement;
  popoverVisible: boolean;
  suggestionIndex: number;

  keystrokeCaption?: HTMLElement;
  keystrokeCaptionVisible: boolean;

  readonly keyboardDelegate: KeyboardDelegate;
  private _virtualKeyboard?: VirtualKeyboardInterface;

  _keybindings?: Keybinding[]; // Normalized keybindings (raw ones in config)
  keyboardLayout: KeyboardLayoutName;

  inlineShortcutBuffer: {
    state: ModelState;
    keystrokes: string[];
    leftSiblings: Atom[];
  }[];
  inlineShortcutBufferFlushTimer: ReturnType<typeof setTimeout>;

  private blurred: boolean;

  // The value of the mathfield when it is focussed.
  // If this value is different when the field is blured
  // the `change` event is dispatched
  private valueOnFocus: string;
  private focusBlurInProgress = false;

  private readonly stylesheets: (null | Stylesheet)[] = [];
  private resizeTimer: ReturnType<typeof requestAnimationFrame>;

  private audioBuffers: { [key: string]: AudioBuffer } = {};
  private _audioContext: AudioContext;

  /**
   *
   * - `options.computeEngine`: An instance of a `ComputeEngine`. It is used to parse and serialize
   * LaTeX strings, using the information contained in the dictionaries
   * of the Compute Engine to determine, for example, which symbols are
   * numbers or which are functions, and therefore correctly interpret
   * `bf(x)` as `b \\times f(x)`.
   *
   * If no instance is provided, a new default one is created.
   *
   * @param element - The DOM element that this mathfield is attached to.
   * Note that `element.mathfield` is this object.
   */
  constructor(
    element: HTMLElement & { mathfield?: MathfieldPrivate },
    options: Partial<MathfieldOptionsPrivate> & {
      eventSink?: HTMLElement;
    }
  ) {
    // Setup default config options
    this.options = updateOptions(
      { ...getDefaultOptions(), registers: getDefaultRegisters(this) },
      options.readOnly
        ? { ...options, virtualKeyboardMode: 'off' }
        : {
            plonkSound: 'plonk.wav',
            keypressSound: {
              spacebar: 'keypress-spacebar.wav',
              return: 'keypress-return.wav',
              delete: 'keypress-delete.wav',
              default: 'keypress-standard.wav',
            },
            ...options,
          }
    );

    if (this.options.virtualKeyboardMode === 'auto')
      this.options.virtualKeyboardMode = isTouchCapable() ? 'onfocus' : 'off';

    if (this.options.computeEngine !== undefined)
      this._computeEngine = options.computeEngine;

    if (options.eventSink) this.host = options.eventSink;

    this.element = element;
    element.mathfield = this;

    // Load the fonts, inject the core and mathfield stylesheets
    if (this.options.fontsDirectory !== null)
      void loadFonts(this.options.fontsDirectory);
    if (!CORE_STYLESHEET_HASH)
      CORE_STYLESHEET_HASH = hashCode(CORE_STYLESHEET).toString(36);

    this.stylesheets.push(
      injectStylesheet(element, CORE_STYLESHEET, CORE_STYLESHEET_HASH)
    );
    if (!MATHFIELD_STYLESHEET_HASH)
      MATHFIELD_STYLESHEET_HASH = hashCode(MATHFIELD_STYLESHEET).toString(36);

    this.stylesheets.push(
      injectStylesheet(element, MATHFIELD_STYLESHEET, MATHFIELD_STYLESHEET_HASH)
    );

    // Additional elements used for UI.
    const markup: string[] = [];

    // const accessibleNodeID =
    //   Date.now().toString(36).slice(-2) +
    //   Math.floor(Math.random() * 0x186a0).toString(36);
    // Add "aria-labelledby="${accessibleNodeID}"" to the keyboard sink

    // 1/ The keyboard event capture element.
    markup.push(
      `<span contenteditable=true aria-multiline=false class=ML__keyboard-sink autocapitalize=off autocomplete=off autocorrect=off spellcheck=false inputmode=none tabindex=${
        element.tabIndex ?? 0
      }></span>`
    );

    // 2/ The field, where the math equation will be displayed
    markup.push('<span part=container class=ML__container aria-hidden=true>');
    markup.push('<span part=content class=ML__content></span>');

    // 2.1/ The virtual keyboard toggle
    markup.push(
      `<div part='virtual-keyboard-toggle' class=ML__virtual-keyboard-toggle role=button data-ML__tooltip="${localize(
        'tooltip.toggle virtual keyboard'
      )}">`
    );
    markup.push(
      this.options.virtualKeyboardToggleGlyph ?? DEFAULT_KEYBOARD_TOGGLE_GLYPH
    );
    markup.push('</div>');

    markup.push('<div class=ML__placeholdercontainer></div>');

    markup.push('</span>');

    // 3.1/ The aria-live region for announcements

    markup.push('<div class=ML__sr-only>');
    markup.push(
      '<span role=status aria-live=assertive aria-atomic=true></span>'
    );

    // markup.push(
    //   `<span class=accessibleMathML id="${accessibleNodeID}"></span>`
    // );
    markup.push('</div>');

    this.element.innerHTML = this.options.createHTML(markup.join(''));
    if (!this.element.children) {
      console.error(
        '%cMathLive: Something went wrong and the mathfield could not be created.%c\n' +
          'If you are using Vue, this may be because you are using the ' +
          'runtime-only build of Vue. Make sure to include ' +
          "'runtimeCompiler: true' in your Vue configuration. There" +
          'may a warning from Vue in the log above.',

        'color:red;font-family:system-ui;font-size:1.2rem;font-weight:bold',
        'color:inherit;font-family:system-ui;font-size:inherit;font-weight:inherit'
      );
      return;
    }

    this.field = this.element.querySelector('[part=content]')!;

    // Listen to 'click' events on the part of the field that doesn't have
    // content, so we avoid sending two 'click' events
    this.field.addEventListener(
      'click',
      (evt) => evt.stopImmediatePropagation(),
      { capture: false }
    );

    // Listen to 'wheel' events to scroll (horizontally) the field when it overflows
    this.field.addEventListener('wheel', this, { passive: false });

    // Delegate pointer events
    if ('PointerEvent' in window)
      this.field.addEventListener('pointerdown', this);
    else this.field.addEventListener('mousedown', this);

    this.virtualKeyboardToggle = this.element.querySelector<HTMLElement>(
      '[part=virtual-keyboard-toggle]'
    )!;
    if (!this.options.readOnly && this.options.virtualKeyboardMode === 'manual')
      this.virtualKeyboardToggle.classList.add('is-visible');
    else this.virtualKeyboardToggle.classList.remove('is-visible');

    attachButtonHandlers(
      this.virtualKeyboardToggle,
      (command) => this.executeCommand(command),
      {
        default: 'toggleVirtualKeyboard',
        alt: 'toggleVirtualKeyboardAlt',
        shift: 'toggleVirtualKeyboardShift',
      }
    );

    this.ariaLiveText = this.element.querySelector('[role=status]')!;
    // this.accessibleMathML = this.element.querySelector('.accessibleMathML')!;

    // The keystroke caption panel and the popover are initially hidden
    this.keystrokeCaptionVisible = false;
    this.popoverVisible = false;

    // This index indicates which of the suggestions available to
    // display in the popover panel
    this.suggestionIndex = 0;

    this.inlineShortcutBuffer = [];
    this.inlineShortcutBufferFlushTimer = 0 as unknown as ReturnType<
      typeof setTimeout
    >;

    // The input mode (text, math, command)
    // While model.getMode() represent the mode of the current selection,
    // this.mode is the mode chosen by the user. It indicates the mode the
    // next character typed will be interpreted in.
    // It is often identical to getAnchorMode() since changing the selection
    // changes the mode, but sometimes it is not, for example when a user
    // enters a mode changing command.
    this.mode = effectiveMode(this.options);
    this.smartModeSuppressed = false;

    // Current style (color, weight, italic, etc...):
    // reflects the style to be applied on next insertion.
    this.style = {};
    this.adoptStyle = 'left';

    if (this.options.readOnly) this.element.classList.add('ML__isReadOnly');
    else this.element.classList.remove('ML__isReadOnly');

    if (this.options.defaultMode === 'inline-math')
      this.element.classList.add('ML__isInline');
    else this.element.classList.remove('ML__isInline');

    // Focus/blur state
    this.blurred = true;

    // Capture clipboard events
    // Delegate keyboard events
<<<<<<< HEAD
    this.keyboardDelegate = delegateKeyboardEvents(textarea, this.element, {
      typedText: (text: string): void => onTypedText(this, text),
      cut: (ev: ClipboardEvent) => {
        // Ignore if in read-only mode or or prompt mode and selection not editable
        if (this.promptSelectionLocked) {
          this.model.announce('plonk');
          return;
        }
=======
    this.keyboardDelegate = delegateKeyboardEvents(
      this.element.querySelector('.ML__keyboard-sink')!,
      this.element,
      {
        onFocus: () => this.onFocus(),
        onBlur: () => this.onBlur(),
        onInput: (text) => onInput(this, text),
        onKeystroke: (keystroke, event) => onKeystroke(this, keystroke, event),
        onCompositionStart: (composition) =>
          this.onCompositionStart(composition),
        onCompositionUpdate: (composition) =>
          this.onCompositionUpdate(composition),
        onCompositionEnd: (composition) => this.onCompositionEnd(composition),
        onCut: (ev) => {
          // Ignore if in read-only mode
          if (this.options.readOnly) {
            this.model.announce('plonk');
            return;
          }
>>>>>>> 67c536db

          if (contentWillChange(this.model, { inputType: 'deleteByCut' })) {
            // Snapshot the undo state
            this.snapshot();

            // Copy to the clipboard
            ModeEditor.onCopy(this, ev);

            // Delete the selection
            deleteRange(this.model, range(this.model.selection), 'deleteByCut');

            requestUpdate(this);
<<<<<<< HEAD
          }, 0);
        }
      },
      copy: (ev: ClipboardEvent) => ModeEditor.onCopy(this, ev),
      paste: (ev: ClipboardEvent) => {
        // Ignore if in read-only mode or prompt mode and selection not editable
        let result = true;
        if (this.promptSelectionLocked) result = false;
        if (result) {
          result = ModeEditor.onPaste(
            this.model.at(this.model.position).mode,
            this,
            ev
          );
        }
=======
          }
        },
        onCopy: (ev) => ModeEditor.onCopy(this, ev),
        onPaste: (ev) => {
          // Ignore if in read-only mode
          let result = !this.options.readOnly;

          if (result) {
            result = ModeEditor.onPaste(
              this.model.at(this.model.position).mode,
              this,
              ev.clipboardData
            );
          }
>>>>>>> 67c536db

          if (!result) this.model.announce('plonk');

          ev.preventDefault();
          ev.stopPropagation();
          return result;
        },
      }
    );

    // Request notification for when the window is resized or the device
    // switched from portrait to landscape, to adjust the UI (popover, etc...)
    window.addEventListener('resize', this);

    // When the window loses focus, the browser will restore the focus to a
    // textarea element if it had the focus when the window was blured.
    // But it doesn't restore the focus for math-field elements (and other
    // custom elements, presumably). So, listen for when the window loses focus
    // (during the capture phase, before the mathfield potentially loses focus)\
    // then, if this mathfield has focus, listen for when the window regains
    // focus, and restore the focus to this mathfield.

    window.addEventListener(
      'blur',
      () => {
        if (isValidMathfield(this) && this.hasFocus()) {
          window.addEventListener(
            'focus',
            (evt) => {
              if (evt.target === window && isValidMathfield(this)) this.focus();
            },
            { once: true }
          );
        }
      },
      { capture: true }
    );

    // Setup the model
    this.model = new ModelPrivate(
      {
        mode: effectiveMode(this.options),
        macros: this.options.macros as NormalizedMacroDictionary,
        removeExtraneousParentheses: this.options.removeExtraneousParentheses,
      },
      {
        onSelectionDidChange: () => this._onSelectionDidChange(),
      },
      this
    );

    // Prepare to manage undo/redo
    this.undoManager = new UndoManager(this.model);

    // Use the content of the element for the initial value of the mathfield
    let elementText = options.value ?? this.element.textContent;
    if (elementText) elementText = elementText.trim();
    if (elementText) {
      ModeEditor.insert('math', this.model, elementText, {
        insertionMode: 'replaceAll',
        selectionMode: 'after',
        format: 'latex',
        suppressChangeNotifications: true,
      });
    }

    // Now start recording potentially undoable actions
    this.undoManager.startRecording();
    this.undoManager.snapshot();

    if (
      gKeyboardLayout &&
      !this.options.locale.startsWith(gKeyboardLayout.locale)
    )
      setKeyboardLayoutLocale(this.options.locale);

    requestUpdate(this);

    // When fonts are done loading, re-render
    // (the selection highlighting may be out of date due to the HTML layout
    // having been updated with the new font metrics)
    document.fonts.ready.then(() => render(this));
  }

  get audioContext(): AudioContext {
    if (!this._audioContext) this._audioContext = new AudioContext();
    return this._audioContext;
  }

  /** Global Context.
   * These properties are accessed by the atom instances for rendering/layout
   */
  get colorMap(): (name: string) => string | undefined {
    return (name: string): string | undefined => {
      let result: string | undefined = undefined;
      if (typeof this.options?.colorMap === 'function')
        result = this.options.colorMap(name);

      if (!result) result = defaultColorMap(name);

      return result;
    };
  }

  get backgroundColorMap(): (name: string) => string | undefined {
    return (name: string): string | undefined => {
      let result: string | undefined = undefined;
      if (typeof this.options?.backgroundColorMap === 'function')
        result = this.options.backgroundColorMap(name);

      if (!result && typeof this.options.colorMap === 'function')
        result = this.options.colorMap(name);

      if (!result) result = defaultBackgroundColorMap(name);

      return result;
    };
  }

  get fractionNavigationOrder():
    | 'numerator-denominator'
    | 'denominator-numerator' {
    return this.options?.fractionNavigationOrder ?? 'numerator-denominator';
  }

  get placeholderSymbol(): string {
    return this.options?.placeholderSymbol ?? '▢';
  }

  get smartFence(): boolean {
    return this.options?.smartFence ?? false;
  }

  get readOnly(): boolean {
    return this.options?.readOnly ?? false;
  }

  /** returns true if readOnly and at least one ID'd placeholder */
  get prompting(): boolean {
    return (
      this.readOnly &&
      this.model
        .getAllAtoms(0)
        .some((a: PromptAtom) => a.type === 'prompt' && !a.correctness)
    );
  }

  /** Returns true if mathfield is in readOnly mode and selection not contained to a single ID'd placeholder */
  get promptSelectionLocked(): boolean {
    if (!this.readOnly) return false;
    const anchor = this.model.at(this.model.anchor);
    const cursor = this.model.at(this.model.position);

    const ancestor = Atom.commonAncestor(anchor, cursor);

    if (ancestor?.inPrompt || !!(ancestor as PlaceholderAtom).placeholderId)
      return false;

    return true;
  }

  get letterShapeStyle(): 'auto' | 'tex' | 'iso' | 'french' | 'upright' {
    return this.options?.letterShapeStyle ?? 'tex';
  }

  get registers(): Registers {
    return this.options?.registers ?? {};
  }

  getDefinition(
    token: string,
    parseMode: ParseMode = 'math'
  ): TokenDefinition | null {
    return defaultGetDefinition(token, parseMode);
  }

  getMacro(token: string): MacroDefinition | null {
    return getMacroDefinition(
      token,
      this.options.macros as NormalizedMacroDictionary
    );
  }

  get virtualKeyboard(): VirtualKeyboardInterface | undefined {
    if (this.promptSelectionLocked) return undefined;

    // The virtual keyboard can be either attached to this mathfield
    // or a delegate that mirrors a global virtual keyboard attached
    // to the document. This is useful for example when using
    // mathfield in iframes so that all the mathfields share the keyboard
    // at the document level (rather than having one in each iframe)
    // If there is a shared virtual keyboard attached to this document, use it
    // even if `options.useSharedVirtualKeyboard` is false.

    if (!this._virtualKeyboard) {
      if (
        this.options.useSharedVirtualKeyboard ||
        globalMathLive().sharedVirtualKeyboard
      ) {
        this._virtualKeyboard = new VirtualKeyboardDelegate({
          targetOrigin: this.options.sharedVirtualKeyboardTargetOrigin,
          originValidator: this.options.originValidator,
          mathfield: this,
        });
      } else this._virtualKeyboard = new VirtualKeyboard(this.options, this);
    }
    return this._virtualKeyboard;
  }

  get computeEngine(): ComputeEngine | null {
    if (this._computeEngine === undefined) {
      const ComputeEngineCtor =
        globalThis[Symbol.for('io.cortexjs.compute-engine')]?.ComputeEngine;
      if (ComputeEngineCtor) this._computeEngine = new ComputeEngineCtor();
      else {
        console.error(
          'MathLive: The CortexJS Compute Engine library is not available.\nLoad the library, for example with:\nimport "https://unpkg.com/@cortex-js/compute-engine?module"'
        );
      }
      if (this._computeEngine && this.options.decimalSeparator === ',')
        this._computeEngine.latexOptions.decimalMarker = '{,}';
    }
    return this._computeEngine ?? null;
  }

  get virtualKeyboardState(): 'hidden' | 'visible' {
    if (this.virtualKeyboard?.visible) return 'visible';
    return 'hidden';
  }

  set virtualKeyboardState(value: 'hidden' | 'visible') {
    if (!this.virtualKeyboard) return;
    if (value === 'hidden')
      this.virtualKeyboard.executeCommand('hideVirtualKeyboard');
    else if (value === 'visible')
      this.virtualKeyboard.executeCommand('showVirtualKeyboard');
  }

  get keybindings(): Keybinding[] {
    if (this._keybindings) return this._keybindings;

    const [keybindings, errors] = normalizeKeybindings(
      this.options.keybindings,
      getActiveKeyboardLayout() ?? DEFAULT_KEYBOARD_LAYOUT
    );

    if (getActiveKeyboardLayout()?.score > 0) {
      this._keybindings = keybindings;

      if (errors.length > 0) {
        console.error(
          'MathLive: Invalid keybindings for current keyboard layout',
          errors
        );
      }
    }
    return keybindings;
  }

  setOptions(config: Partial<MathfieldOptionsPrivate>): void {
    this.options = updateOptions(this.options, config);

    if ('computeEngine' in config)
      this._computeEngine = this.options.computeEngine;

    if (this._computeEngine && 'decimalSeparator' in config) {
      this._computeEngine.latexOptions.decimalMarker =
        this.options.decimalSeparator === ',' ? '{,}' : '.';
    }
    this.model.setListeners({
      onSelectionDidChange: (_sender: ModelPrivate) =>
        this._onSelectionDidChange(),
    });
    this.model.options.macros = this.options
      .macros as NormalizedMacroDictionary;

    if (
      gKeyboardLayout &&
      !this.options.locale.startsWith(gKeyboardLayout.locale)
    )
      setKeyboardLayoutLocale(this.options.locale);

    this._keybindings = undefined;

    if (
      'soundsDirectory' in config ||
      'plonkSound' in config ||
      'keypressSound' in config ||
      'spacebarKeypressSound' in config ||
      'returnKeypressSound' in config ||
      'deleteKeypressSound' in config
    )
      this.audioBuffers = {};

    if (this.options.defaultMode === 'inline-math')
      this.element!.classList.add('ML__isInline');
    else this.element!.classList.remove('ML__isInline');

    if (this.options.readOnly) {
      if (this.hasFocus() && this.virtualKeyboardState === 'visible')
        this.executeCommand('hideVirtualKeyboard');
      this.onBlur();
      this.element!.classList.add('ML__isReadOnly');
    } else this.element!.classList.remove('ML__isReadOnly');

    this.virtualKeyboard?.setOptions(this.options);

    if (!this.options.readOnly && this.options.virtualKeyboardMode === 'manual')
      this.virtualKeyboardToggle.classList.add('is-visible');
    else this.virtualKeyboardToggle.classList.remove('is-visible');

    if ('virtualKeyboardToggleGlyph' in config) {
      const toggle = this.element?.querySelector(
        '.ML__virtual-keyboard-toggle'
      );
      if (toggle) {
        toggle.innerHTML = this.options.createHTML(
          this.options.virtualKeyboardToggleGlyph
        );
      }
    }

    // Changing some config options (i.e. `macros`) may
    // require the content to be reparsed and re-rendered
    const content = Atom.serialize(this.model.root, {
      expandMacro: false,
      defaultMode: this.options.defaultMode,
    });
    if ('macros' in config || this.model.getValue() !== content) {
      ModeEditor.insert('math', this.model, content, {
        insertionMode: 'replaceAll',
        selectionMode: 'after',
        format: 'latex',
        suppressChangeNotifications: true,
      });
    }

    requestUpdate(this);
  }

  getOptions<K extends keyof MathfieldOptionsPrivate>(
    keys: K[]
  ): Pick<MathfieldOptionsPrivate, K>;
  getOptions(): MathfieldOptionsPrivate;
  getOptions(
    keys?: keyof MathfieldOptionsPrivate | (keyof MathfieldOptionsPrivate)[]
  ): any | Partial<MathfieldOptionsPrivate> {
    return getOptions(this.options, keys);
  }

  getOption<K extends keyof MathfieldOptionsPrivate>(
    key: K
  ): MathfieldOptionsPrivate[K] {
    return getOptions(this.options, key) as MathfieldOptionsPrivate[K];
  }

  /*
   * handleEvent is a function invoked when an event is registered with an
   * object.
   * The name is defined by `addEventListener()` and cannot be changed.
   * This pattern is used to be able to release bound event handlers,
   * (event handlers that need access to `this`) as the `bind()` function
   * would create a new function that would have to be kept track of
   * to be able to properly remove the event handler later.
   */
  handleEvent(evt: Event): void {
    if (!isValidMathfield(this)) return;
    switch (evt.type) {
      case 'focus':
        this.onFocus();
        break;

      case 'blur':
        this.onBlur();
        break;

      case 'mousedown':
        // iOS <=13 Safari and Firefox on Android
        onPointerDown(this, evt as PointerEvent);
        break;

      case 'pointerdown':
        onPointerDown(this, evt as PointerEvent);
        break;

      case 'resize':
        if (this.resizeTimer) cancelAnimationFrame(this.resizeTimer);

        this.resizeTimer = requestAnimationFrame(
          () => isValidMathfield(this) && this.onResize()
        );
        break;

      case 'wheel':
        this.onWheel(evt as WheelEvent);
        break;

      default:
        console.warn('Unexpected event type', evt.type);
    }
  }

  dispose(): void {
    if (!isValidMathfield(this)) return;

    const element = this.element!;
    delete (this as any).element;
    delete element.mathfield;

    element.innerHTML = this.model.getValue();

    element.removeEventListener('pointerdown', this);
    element.removeEventListener('mousedown', this);
    element.removeEventListener('focus', this);
    element.removeEventListener('blur', this);
    window.removeEventListener('resize', this);
    window.removeEventListener('blur', this, { capture: true });

    // delete (this as any).accessibleMathML;
    delete (this as any).ariaLiveText;
    delete (this as any).field;
    delete (this as any).fieldContent;
    this.virtualKeyboardToggle.remove();
    delete (this as any).virtualKeyboardToggle;
    if (this._virtualKeyboard) {
      this._virtualKeyboard.dispose();
      delete this._virtualKeyboard;
    }
    disposePopover(this);
    disposeKeystrokeCaption(this);

    this.stylesheets.forEach((x) => x?.release());
  }

  flushInlineShortcutBuffer(options?: { defer: boolean }): void {
    options ??= { defer: false };
    if (!options.defer) {
      this.inlineShortcutBuffer = [];
      clearTimeout(this.inlineShortcutBufferFlushTimer);
      this.inlineShortcutBufferFlushTimer = 0;
      return;
    }
    // If there is a timeout greater than 0, defer the reset
    // If the timeout is 0, never do the reset: regardless of the amount
    // of time between keystrokes, consider them as candidates for
    // a shortcut
    if (this.options.inlineShortcutTimeout > 0) {
      // Set a timer to reset the shortcut buffer
      clearTimeout(this.inlineShortcutBufferFlushTimer);
      this.inlineShortcutBufferFlushTimer = setTimeout(
        () => this.flushInlineShortcutBuffer(),
        this.options.inlineShortcutTimeout
      );
    }
  }

  executeCommand(
    command: SelectorPrivate | [SelectorPrivate, ...unknown[]]
  ): boolean {
    if (getCommandTarget(command) === 'virtual-keyboard')
      return this.virtualKeyboard?.executeCommand(command) ?? false;

    return perform(this, command);
  }

  get errors(): LatexSyntaxError[] {
    return validateLatex(this.model.getValue(), this);
  }

  getValue(): string;
  getValue(format: OutputFormat): string;
  getValue(start: Offset, end: Offset, format?: OutputFormat): string;
  getValue(range: Range, format?: OutputFormat): string;
  getValue(selection: Selection, format?: OutputFormat): string;
  getValue(
    arg1?: Offset | OutputFormat | Range | Selection,
    arg2?: Offset | OutputFormat,
    arg3?: OutputFormat
  ): string {
    return this.model.getValue(arg1, arg2, arg3);
  }

  setValue(value: string, options?: InsertOptions): void {
    options = options ?? { mode: 'math' };
    if (options.insertionMode === undefined)
      options.insertionMode = 'replaceAll';

    if (options.format === undefined || options.format === 'auto')
      options.format = 'latex';

    let mode: ParseMode = 'math';
    if (options.mode === undefined || options.mode === 'auto')
      mode = getMode(this.model, this.model.position) ?? 'math';

    if (ModeEditor.insert(mode, this.model, value, options)) {
      this.undoManager.snapshot();
      requestUpdate(this);
    }
  }

  get expression(): BoxedExpression | null {
    const ce = this.computeEngine;
    if (!ce) return null;
    return ce.box(ce.parse(this.model.getValue()));
  }

  async loadSound(
    sound: 'keypress' | 'spacebar' | 'delete' | 'plonk' | 'return'
  ): Promise<void> {
    //  Clear out the cached audio buffer
    delete this.audioBuffers[sound];

    let soundFile: string | undefined | null = '';
    switch (sound) {
      case 'keypress':
        soundFile =
          typeof this.options.keypressSound === 'string'
            ? this.options.keypressSound
            : this.options.keypressSound?.default;
        break;
      case 'spacebar':
        soundFile =
          typeof this.options.keypressSound === 'string'
            ? this.options.keypressSound
            : this.options.keypressSound?.spacebar ??
              this.options.keypressSound?.default;
        break;
      case 'delete':
        soundFile =
          typeof this.options.keypressSound === 'string'
            ? this.options.keypressSound
            : this.options.keypressSound?.delete ??
              this.options.keypressSound?.default;
        break;
      case 'plonk':
        soundFile = this.options.plonkSound;
        break;
    }

    if (typeof soundFile !== 'string') return;
    soundFile = soundFile.trim();
    const soundsDirectory = this.options.soundsDirectory;
    if (
      soundsDirectory === undefined ||
      soundsDirectory === null ||
      soundsDirectory === 'null' ||
      soundFile === 'none' ||
      soundFile === 'null'
    )
      return;

    // Fetch the audio buffer
    const response = await fetch(
      await resolveUrl(soundsDirectory + '/' + soundFile)
    );
    const arrayBuffer = await response.arrayBuffer();
    const audioBuffer = await this.audioContext.decodeAudioData(arrayBuffer);
    this.audioBuffers[sound] = audioBuffer;
  }

  async playSound(
    name: 'keypress' | 'spacebar' | 'delete' | 'plonk' | 'return'
  ): Promise<void> {
    if (!this.audioBuffers[name]) await this.loadSound(name);
    if (!this.audioBuffers[name]) return;

    // A sound source can't be played twice, so creeate a new one
    const soundSource = this.audioContext.createBufferSource();
    soundSource.buffer = this.audioBuffers[name];

    // Set the volume
    const gainNode = this.audioContext.createGain();
    gainNode.gain.value = AUDIO_FEEDBACK_VOLUME;
    soundSource.connect(gainNode).connect(this.audioContext.destination);

    soundSource.start();
  }

  /** Make sure the caret is visible within the matfield.
   * If the mathfield is inside a mathfield element, make sure the mathfield
   * element is visible in the page
   */
  scrollIntoView(): void {
    if (!this.element) return;
    //
    // 1/ If inside a mathfield element, make sure that element is visible.
    //
    this.host?.scrollIntoView({ block: 'nearest', inline: 'nearest' });

    //
    // 2/ If a render is pending, do it now to make sure we have correct layout
    // and caret position
    //
    if (this.dirty) render(this, { interactive: true });

    //
    // 3/ Get the position of the caret
    //
    const fieldBounds = this.field!.getBoundingClientRect();
    let caretPoint: { x: number; y: number; height: number } | null = null;
    if (this.model.selectionIsCollapsed)
      caretPoint = getCaretPoint(this.field!);
    else {
      const selectionBounds = getSelectionBounds(this);
      if (selectionBounds.length > 0) {
        let maxRight = -Infinity;
        let minTop = -Infinity;
        for (const r of selectionBounds) {
          if (r.right > maxRight) maxRight = r.right;
          if (r.top < minTop) minTop = r.top;
        }

        caretPoint = {
          x: maxRight + fieldBounds.left - this.field!.scrollLeft,
          y: minTop + fieldBounds.top - this.field!.scrollTop,
          height: 0,
        };
      }
    }

    //
    // 4/ Make sure that the caret is vertically visible, but because
    // vertical scrolling of the field occurs via a scroller that includes
    // the field and the virtual keyboard toggle, we'll handle the horizontal
    // scrolling separately
    //
    if (this.host && caretPoint) {
      const hostBounds = this.host.getBoundingClientRect();

      const y = caretPoint.y;
      let top = this.host.scrollTop;
      if (y < hostBounds.top) top = y - hostBounds.top + this.host.scrollTop;
      else if (y > hostBounds.bottom)
        top = y - hostBounds.bottom + this.host.scrollTop + caretPoint.height;
      this.host.scroll({ top, left: 0 });
    }

    //
    // 5/  Make sure the caret is horizontally visible within the field
    //
    if (caretPoint) {
      const x = caretPoint.x - window.scrollX;

      let left = this.field!.scrollLeft;
      if (x < fieldBounds.left)
        left = x - fieldBounds.left + this.field!.scrollLeft - 20;
      else if (x > fieldBounds.right)
        left = x - fieldBounds.right + this.field!.scrollLeft + 20;

      this.field!.scroll({
        top: this.field!.scrollTop, // should always be 0
        left,
      });
    }
  }

  insert(s: string, options?: InsertOptions): boolean {
    if (typeof s === 'string' && s.length > 0) {
      // This code path is used when inserting content from the virtual keyboard
      // (i.e. inserting `\sin`). We need to ignore previous key combinations
      // in this case
      this.flushInlineShortcutBuffer();

      options = options ?? { mode: 'math' };
      if (options.focus) this.focus();

      if (options.feedback) {
        if (this.options.keypressVibration && canVibrate())
          navigator.vibrate(HAPTIC_FEEDBACK_DURATION);

        this.playSound('keypress');
      }

      if (options.scrollIntoView) this.scrollIntoView();

      if (s === '\\\\') {
        // This string is interpreted as an "insert row after" command
        addRowAfter(this.model);
      } else if (s === '&') addColumnAfter(this.model);
      else {
        const savedStyle = this.style;
        ModeEditor.insert(this.mode, this.model, s, {
          style: this.model.at(this.model.position).computedStyle,
          ...options,
        });
        if (options.resetStyle) this.style = savedStyle;
      }

      this.undoManager.snapshot();
      requestUpdate(this);
      return true;
    }

    return false;
  }

  switchMode(mode: ParseMode, prefix = '', suffix = ''): void {
    if (this.mode === mode || this.options.readOnly) return;

    // Dispatch event with option of canceling
    if (
      !this.host?.dispatchEvent(
        new Event('mode-change', {
          bubbles: true,
          composed: true,
          cancelable: true,
        })
      )
    )
      return;

    // Notify of mode change
    const currentMode = this.mode;
    const { model } = this;
    model.deferNotifications(
      {
        content: Boolean(suffix) || Boolean(prefix),
        selection: true,
        type: 'insertText',
      },
      (): boolean => {
        let contentChanged = false;
        this.flushInlineShortcutBuffer();
        // Suppress (temporarily) smart mode if switching to/from text or math
        // This prevents switching to/from command mode from suppressing smart mode.
        this.smartModeSuppressed =
          /text|math/.test(this.mode) && /text|math/.test(mode);
        if (prefix && mode !== 'latex') {
          const atoms = parseLatex(prefix, this, { parseMode: mode });
          model.collapseSelection('forward');
          const cursor = model.at(model.position);
          model.position = model.offsetOf(
            cursor.parent!.addChildrenAfter(atoms, cursor)
          );
          contentChanged = true;
        }

        this.mode = mode;

        if (mode === 'latex') {
          let wasCollapsed = model.selectionIsCollapsed;
          // We can have only a single latex group at a time.
          // If a latex group is open, close it first
          complete(this, 'accept');

          // Insert a latex group atom
          let latex: string;
          let cursor = model.at(model.position);
          if (wasCollapsed) latex = '\\';
          else {
            const selRange = range(model.selection);
            latex = this.model.getValue(selRange, 'latex');
            const extractedAtoms = this.model.extractAtoms(selRange);
            if (
              extractedAtoms.length === 1 &&
              extractedAtoms[0] instanceof PlaceholderAtom
            ) {
              // If we just had a placeholder selected, pretend we had an empty
              // selection
              latex = prefix;
              wasCollapsed = true;
            }
            cursor = model.at(selRange[0]);
          }

          const atom = new LatexGroupAtom(latex, this);
          cursor.parent!.addChildAfter(atom, cursor);
          if (wasCollapsed) model.position = model.offsetOf(atom.lastChild);
          else {
            model.setSelection(
              model.offsetOf(atom.firstChild),
              model.offsetOf(atom.lastChild)
            );
          }
        } else {
          // Remove any error indicator on the current command sequence (if there is one)
          getLatexGroupBody(model).forEach((x) => {
            x.isError = false;
          });
        }

        if (suffix) {
          const atoms = parseLatex(suffix, this, { parseMode: currentMode });
          model.collapseSelection('forward');
          const cursor = model.at(model.position);
          model.position = model.offsetOf(
            cursor.parent!.addChildrenAfter(atoms, cursor)
          );
          contentChanged = true;
        }

        requestUpdate(this);
        return contentChanged;
      }
    );

    this.mode = mode;
  }

  hasFocus(): boolean {
    return this.keyboardDelegate.hasFocus();
  }

  focus(options?: { scrollIntoView: boolean }): void {
    if (this.hasFocus()) return;
    this.keyboardDelegate.focus();
    this.model.announce('line');
    if (options?.scrollIntoView ?? true) this.scrollIntoView();
  }

  blur(): void {
    if (!this.hasFocus()) return;
    this.keyboardDelegate.blur();
  }

  select(): void {
    this.model.selection = { ranges: [[0, this.model.lastOffset]] };
  }

  applyStyle(inStyle: Style, inOptions: Range | ApplyStyleOptions = {}): void {
    const options: ApplyStyleOptions = {
      operation: 'set',
      suppressChangeNotifications: false,
    };
    if (isRange(inOptions)) options.range = inOptions;
    else {
      options.range = inOptions.range;
      options.suppressChangeNotifications =
        inOptions.suppressChangeNotifications ?? false;
    }
    const style = validateStyle(this, inStyle);
    const operation = options.operation ?? 'set';
    this.model.deferNotifications(
      { content: !options.suppressChangeNotifications, type: 'insertText' },
      () => {
        if (options.range === undefined) {
          this.model.selection.ranges.forEach((range) =>
            applyStyle(this.model, range, style, { operation })
          );
        } else applyStyle(this.model, options.range, style, { operation });
      }
    );
    requestUpdate(this);
  }

  getCaretPoint(): { x: number; y: number } | null {
    const caretOffset = getCaretPoint(this.field!);
    return caretOffset ? { x: caretOffset.x, y: caretOffset.y } : null;
  }

  setCaretPoint(x: number, y: number): boolean {
    const newPosition = offsetFromPoint(this, x, y, { bias: 0 });
    if (newPosition < 0) return false;
    const previousPosition = this.model.position;
    this.model.position = newPosition;
    this.model.announce('move', previousPosition);
    requestUpdate(this);
    return true;
  }

  getPrompt(placeholderId: string): string {
    const prompts = this.model
      .getAllAtoms(0)
      .filter((a) => a.type === 'prompt') as PromptAtom[];
    const promptsWithID = prompts.filter(
      (a) => a.placeholderId === placeholderId
    );
    console.assert(
      promptsWithID.length > 0,
      'no prompts with matching ID found'
    );
    console.assert(promptsWithID.length < 2, 'duplicate prompt IDs found');
    return promptsWithID[0].bodyToLatex({ defaultMode: 'math' });
  }

<<<<<<< HEAD
  getAllPrompts(): string[] {
    return this.model
      .getAllAtoms(0)
      .filter((a) => a.type === 'prompt')
      .map((a) => a.bodyToLatex({ defaultMode: 'math' }));
  }
=======
  attachNestedMathfield(): void {
    let needsUpdate = false;
    const parentBounds = this.field.getBoundingClientRect();
    this.placeholders.forEach((v, id) => {
      const container = this.field.querySelector(
        `[data-placeholder-id="${id}"]`
      ) as HTMLElement;
      if (!container) return;
      const placeholderBounds = container.getBoundingClientRect();

      // const scaleDownFontsize =
      //   parseInt(window.getComputedStyle(container).fontSize) * 0.6;

      // if (
      //   !v.field.style.fontSize ||
      //   Math.abs(scaleDownFontsize - parseFloat(v.field.style.fontSize)) >=
      //     0.2
      // ) {
      //   needsUpdate = true;
      //   v.field.style.fontSize = `${scaleDownFontsize}px`;
      // }
      const depth = 0;
      const newLeft =
        placeholderBounds.left -
        parentBounds.left +
        (this.element!.offsetLeft ?? 0);
      if (
        !v.field.style.left ||
        Math.abs(newLeft - parseFloat(v.field.style.left)) >= 1
      ) {
        needsUpdate = true;
        v.field.style.left = `${newLeft}px`;
      }
>>>>>>> 67c536db

  setPromptContent(id: string, content?: string) {
    const prompts: PromptAtom[] = this.model
      .getAllAtoms(0)
      .filter((a) => a.type === 'prompt') as PromptAtom[];
    const promptsWithID = prompts.filter((a) => a.placeholderId === id);
    console.assert(
      promptsWithID.length > 0,
      'no prompts with matching ID found: ',
      id
    );
    console.assert(promptsWithID.length < 2, 'duplicate prompt IDs found');
    if (content !== undefined)
      promptsWithID[0].body = parseLatex(content, this);
    requestUpdate(this);
  }

  setPromptCorrectness(
    id: string,
    correctness: 'correct' | 'incorrect' | undefined
  ) {
    const prompts: PromptAtom[] = this.model
      .getAllAtoms(0)
      .filter((a) => a.type === 'prompt') as PromptAtom[];
    const promptsWithID = prompts.filter((a) => a.placeholderId === id);
    console.assert(
      promptsWithID.length > 0,
      'no prompts with matching ID found: ',
      id
    );
    console.assert(promptsWithID.length < 2, 'duplicate prompt IDs found');
    promptsWithID[0].correctness = correctness;
    requestUpdate(this);
  }

  canUndo(): boolean {
    return this.undoManager.canUndo();
  }

  canRedo(): boolean {
    return this.undoManager.canRedo();
  }

  popUndoStack(): void {
    this.undoManager.pop();
  }

  snapshot(): void {
    if (this.undoManager.snapshot()) {
      this.virtualKeyboard?.updateToolbar(this);
      this.host?.dispatchEvent(
        new CustomEvent('undo-state-change', {
          bubbles: true,
          composed: true,
          detail: { type: 'snapshot' },
        })
      );
    }
  }

  snapshotAndCoalesce(): void {
    if (this.undoManager.snapshotAndCoalesce()) {
      this.virtualKeyboard?.updateToolbar(this);
      this.host?.dispatchEvent(
        new CustomEvent('undo-state-change', {
          bubbles: true,
          composed: true,
          detail: { type: 'snapshot' },
        })
      );
    }
  }

  undo(): void {
    if (!this.undoManager.undo()) return;
    this.virtualKeyboard?.updateToolbar(this);
    this.host?.dispatchEvent(
      new CustomEvent('undo-state-change', {
        bubbles: true,
        composed: true,
        detail: { type: 'undo' },
      })
    );
  }

  redo(): void {
    if (!this.undoManager.redo()) return;
    this.virtualKeyboard?.updateToolbar(this);
    this.host?.dispatchEvent(
      new CustomEvent('undo-state-change', {
        bubbles: true,
        composed: true,
        detail: { type: 'undo' },
      })
    );
  }

  resetUndo(): void {
    this.undoManager?.reset();
  }

  private _onSelectionDidChange(): void {
    const model = this.model;

    // Keep the content of the keyboard sink in sync with the selection.
    // Safari will not dispatch cut/copy/paste unless there is a DOM selection.
    this.keyboardDelegate.setValue(
      this.model.getValue(this.model.selection, 'latex-expanded')
    );

    const selectedAtoms = model.getAtoms(model.selection);
    if (selectedAtoms.length === 1 && selectedAtoms[0].type === 'placeholder') {
      const placeholder = selectedAtoms[0] as PlaceholderAtom;
<<<<<<< HEAD
=======
      if (this.placeholders.has(placeholder.placeholderId!))
        this.placeholders.get(placeholder.placeholderId!)?.field.focus();
>>>>>>> 67c536db
    }
    // Adjust mode
    {
      const cursor = model.at(model.position);
      const newMode = cursor.mode ?? effectiveMode(this.options);
      if (this.mode !== newMode) {
        if (this.mode === 'latex') {
          complete(this, 'accept', { mode: newMode });
          model.position = model.offsetOf(cursor);
        } else this.switchMode(newMode);
      }
    }

    // Dispatch `selection-change` event
    this.host?.dispatchEvent(
      new Event('selection-change', {
        bubbles: true,
        composed: true,
      })
    );
  }

  private onFocus(): void {
    if (this.focusBlurInProgress || !this.blurred) return;
    this.focusBlurInProgress = true;
    this.blurred = false;
    this.keyboardDelegate.focus();

    this.virtualKeyboard?.setOptions(this.options);

    this.virtualKeyboard?.enable();

    if (this.options.virtualKeyboardMode === 'onfocus')
      this.executeCommand('showVirtualKeyboard');

    updatePopoverPosition(this);
    render(this, { interactive: true });

    this.host?.dispatchEvent(
      new FocusEvent('focus', {
        bubbles: false, // DOM 'focus' and 'blur' don't bubble
        composed: true,
      })
    );
    // Note: a `focus-in` event is automatically dispatched

    // Save the current value.
    // It will be compared in `onBlur()` to see if the
    // `change` event needs to be dispatched. This
    // mimic the `<input>` and `<textarea>` behavior
    this.valueOnFocus = this.model.getValue();

    this.focusBlurInProgress = false;
  }

  private onBlur(): void {
    if (this.focusBlurInProgress || this.blurred) return;
    this.focusBlurInProgress = true;

    this.blurred = true;
    this.ariaLiveText!.textContent = '';

    complete(this, 'accept');

    if (this.model.getValue() !== this.valueOnFocus) {
      this.host?.dispatchEvent(
        new Event('change', { bubbles: true, composed: true })
      );
    }

    if (
      /onfocus|manual/.test(this.options.virtualKeyboardMode) &&
      !globalMathLive().sharedVirtualKeyboard
    )
      this.executeCommand('hideVirtualKeyboard');

    this.virtualKeyboard?.disable();

    this.host?.dispatchEvent(
      new Event('blur', {
        bubbles: false, // DOM 'focus' and 'blur' don't bubble
        composed: true,
      })
    );

    this.host?.dispatchEvent(
      new UIEvent('focusout', {
        bubbles: true, // unlike 'blur', focusout does bubble
        composed: true,
      })
    );

    requestUpdate(this);

    this.focusBlurInProgress = false;
  }

  private onCompositionStart(_composition: string): void {
    // Clear the selection if there is one
    this.model.deleteAtoms(range(this.model.selection));
    const caretPoint = getCaretPoint(this.field!);
    if (!caretPoint) return;
    requestAnimationFrame(() => {
      render(this); // Recalculate the position of the caret
      // Synchronize the location and style of the keyboard sink
      // so that the IME candidate window can align with the composition
      this.keyboardDelegate.moveTo(
        caretPoint.x,
        caretPoint.y - caretPoint.height
      );
    });
  }

  private onCompositionUpdate(composition: string): void {
    updateComposition(this.model, composition);
    requestUpdate(this);
  }

  private onCompositionEnd(composition: string): void {
    removeComposition(this.model);
    onInput(this, composition, {
      simulateKeystroke: true,
    });
  }

  private onResize(): void {
    updatePopoverPosition(this);
  }

  private onWheel(ev: WheelEvent): void {
    const wheelDelta = 5 * ev.deltaX;
    if (!Number.isFinite(wheelDelta) || wheelDelta === 0) return;

    const field = this.field!;

    if (wheelDelta < 0 && field.scrollLeft === 0) return;

    if (
      wheelDelta > 0 &&
      field.offsetWidth + field.scrollLeft >= field.scrollWidth
    )
      return;

    field.scrollBy({ top: 0, left: wheelDelta });
    ev.preventDefault();
    ev.stopPropagation();
  }

  getHTMLElement(atom: Atom): HTMLSpanElement {
    // find an atom id in this atom or its children
    let target = atom;
    while (!target.id && target.hasChildren) target = atom.children[0];

    if (target.id) {
      return this.fieldContent!.querySelector(
        `[data-atom-id="${target.id}"]`
      ) as HTMLSpanElement;
    }
    throw new TypeError('Could not get an ID from atom');
  }
}<|MERGE_RESOLUTION|>--- conflicted
+++ resolved
@@ -394,16 +394,6 @@
 
     // Capture clipboard events
     // Delegate keyboard events
-<<<<<<< HEAD
-    this.keyboardDelegate = delegateKeyboardEvents(textarea, this.element, {
-      typedText: (text: string): void => onTypedText(this, text),
-      cut: (ev: ClipboardEvent) => {
-        // Ignore if in read-only mode or or prompt mode and selection not editable
-        if (this.promptSelectionLocked) {
-          this.model.announce('plonk');
-          return;
-        }
-=======
     this.keyboardDelegate = delegateKeyboardEvents(
       this.element.querySelector('.ML__keyboard-sink')!,
       this.element,
@@ -419,11 +409,10 @@
         onCompositionEnd: (composition) => this.onCompositionEnd(composition),
         onCut: (ev) => {
           // Ignore if in read-only mode
-          if (this.options.readOnly) {
+          if (this.promptSelectionLocked) {
             this.model.announce('plonk');
             return;
           }
->>>>>>> 67c536db
 
           if (contentWillChange(this.model, { inputType: 'deleteByCut' })) {
             // Snapshot the undo state
@@ -436,29 +425,12 @@
             deleteRange(this.model, range(this.model.selection), 'deleteByCut');
 
             requestUpdate(this);
-<<<<<<< HEAD
-          }, 0);
-        }
-      },
-      copy: (ev: ClipboardEvent) => ModeEditor.onCopy(this, ev),
-      paste: (ev: ClipboardEvent) => {
-        // Ignore if in read-only mode or prompt mode and selection not editable
-        let result = true;
-        if (this.promptSelectionLocked) result = false;
-        if (result) {
-          result = ModeEditor.onPaste(
-            this.model.at(this.model.position).mode,
-            this,
-            ev
-          );
-        }
-=======
           }
         },
         onCopy: (ev) => ModeEditor.onCopy(this, ev),
         onPaste: (ev) => {
           // Ignore if in read-only mode
-          let result = !this.options.readOnly;
+          let result = !this.promptSelectionLocked;
 
           if (result) {
             result = ModeEditor.onPaste(
@@ -467,7 +439,6 @@
               ev.clipboardData
             );
           }
->>>>>>> 67c536db
 
           if (!result) this.model.announce('plonk');
 
@@ -1343,48 +1314,12 @@
     return promptsWithID[0].bodyToLatex({ defaultMode: 'math' });
   }
 
-<<<<<<< HEAD
   getAllPrompts(): string[] {
     return this.model
       .getAllAtoms(0)
       .filter((a) => a.type === 'prompt')
       .map((a) => a.bodyToLatex({ defaultMode: 'math' }));
   }
-=======
-  attachNestedMathfield(): void {
-    let needsUpdate = false;
-    const parentBounds = this.field.getBoundingClientRect();
-    this.placeholders.forEach((v, id) => {
-      const container = this.field.querySelector(
-        `[data-placeholder-id="${id}"]`
-      ) as HTMLElement;
-      if (!container) return;
-      const placeholderBounds = container.getBoundingClientRect();
-
-      // const scaleDownFontsize =
-      //   parseInt(window.getComputedStyle(container).fontSize) * 0.6;
-
-      // if (
-      //   !v.field.style.fontSize ||
-      //   Math.abs(scaleDownFontsize - parseFloat(v.field.style.fontSize)) >=
-      //     0.2
-      // ) {
-      //   needsUpdate = true;
-      //   v.field.style.fontSize = `${scaleDownFontsize}px`;
-      // }
-      const depth = 0;
-      const newLeft =
-        placeholderBounds.left -
-        parentBounds.left +
-        (this.element!.offsetLeft ?? 0);
-      if (
-        !v.field.style.left ||
-        Math.abs(newLeft - parseFloat(v.field.style.left)) >= 1
-      ) {
-        needsUpdate = true;
-        v.field.style.left = `${newLeft}px`;
-      }
->>>>>>> 67c536db
 
   setPromptContent(id: string, content?: string) {
     const prompts: PromptAtom[] = this.model
@@ -1498,11 +1433,6 @@
     const selectedAtoms = model.getAtoms(model.selection);
     if (selectedAtoms.length === 1 && selectedAtoms[0].type === 'placeholder') {
       const placeholder = selectedAtoms[0] as PlaceholderAtom;
-<<<<<<< HEAD
-=======
-      if (this.placeholders.has(placeholder.placeholderId!))
-        this.placeholders.get(placeholder.placeholderId!)?.field.focus();
->>>>>>> 67c536db
     }
     // Adjust mode
     {

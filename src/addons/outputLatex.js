/**
 * This module outputs a formula to LaTeX.
 * 
 * To use it, use the {@linkcode MathAtom#toLatex MathAtom.toLatex()}  method.
 * 
 * @module addons/outputLatex
 * @private
 */

import MathAtom from '../core/mathAtom.js';
import Color from '../core/color.js';

function findLongestRun(atoms, property, value) {
    let i = 0;
    if (property === 'fontFamily') {
        while (atoms[i]) {
            if (atoms[i].type !== 'mop' && 
                (atoms[i].fontFamily || atoms[i].baseFontFamily) !== value) break
            i++;
        }
    } else {
        while (atoms[i]) {
            if (atoms[i].type !== 'mop' && 
                atoms[i][property] !== value) break
            i++;
        }
    }
    return i;
}

/**
 * 
 * @param {MathAtom} parent the parent or predecessor of the atom list
 * @param {MathAtom[]} atoms the list of atoms to transform to LaTeX
 * @param {object} options
 * @result {string} a LaTeX string
 */
function latexifyArray(parent, properties, atoms, options) {
    if (atoms.length === 0) return '';

    if (properties.length === 0) {
        // We've (recursively) checked:
        // all the atoms have the same properties
        return atoms.map(x => x.toLatex(options)).join('');
    }

    let result = '';
    let prefix = '';
    let suffix = '';
    const prop = properties[0];
    let propValue = atoms[0][prop];
    if (prop === 'fontFamily') propValue = atoms[0].fontFamily || atoms[0].baseFontFamily;

    const i = findLongestRun(atoms, prop, propValue);

    if (atoms[0].mode === 'text') {
        if (prop === 'fontShape' && atoms[0].fontShape) {
            if (atoms[0].fontShape === 'it') {
                prefix = '\\textit{'
                suffix = '}';
            } else if (atoms[0].fontShape === 'sl') {
                prefix = '\\textsl{'
                suffix = '}';
            } else if (atoms[0].fontShape === 'sc') {
                prefix = '\\textsc{'
                suffix = '}';
            } else if (atoms[0].fontShape === 'n') {
                prefix = '\\textup{'
                suffix = '}';
            } else {
                prefix = '\\text{\\fontshape{' + atoms[0].fontShape + '}';
                suffix = '}';
            }
        } else if (prop === 'fontSeries' && atoms[0].fontSeries) {
            if (atoms[0].fontSeries === 'b') {
                prefix = '\\textbf{'
                suffix = '}';
            } else if (atoms[0].fontSeries === 'l') {
                prefix = '\\textlf{'
                suffix = '}';
            } else if (atoms[0].fontSeries === 'm') {
                prefix = '\\textmd{'
                suffix = '}';
            } else {
                prefix = '\\text{\\fontseries{' + atoms[0].fontSeries + '}';
                suffix = '}';
            }
        } else if (prop === 'mode') {
            let allAtomsHaveShapeOrSeriesOrFontFamily = true;
            for (let j = 0; j < i; j++) {
                if (!atoms[j].fontSeries && 
                    !atoms[j].fontShape && 
                    !atoms[j].fontFamily &&
                    !atoms[j].baseFontFamily) {
                    allAtomsHaveShapeOrSeriesOrFontFamily = false;
                    break;
                }
            }
            if (!allAtomsHaveShapeOrSeriesOrFontFamily) {
                // Wrap in text, only if there isn't a shape or series on 
                // all the atoms, because if so, it will be wrapped in a 
                // \\textbf, \\textit, etc... and the \\text would be redundant
                prefix = '\\text{';
                suffix = '}';
            }
        } else if (prop === 'fontSize' && atoms[0].fontSize) {
            const command = {
                'size1': 'tiny',
                'size2': 'scriptsize',
                'size3': 'footnotesize',
                'size4': 'small',
                'size5': 'normalsize',
                'size6': 'large',
                'size7': 'Large',
                'size8': 'LARGE',
                'size9': 'huge',
                'size10': 'Huge'
            }[atoms[0].fontSize] || '';
            prefix = '{\\' + command + ' ';
            suffix = '}';

        } else if (prop === 'fontFamily' && 
            (atoms[0].fontFamily || atoms[0].baseFontFamily)) {
            const command = {
                'cmr': 'textrm',
                'cmtt': 'texttt',
                'cmss': 'textsf'
            }[atoms[0].fontFamily || atoms[0].baseFontFamily] || '';
            if (!command) {
                prefix += '{\\fontfamily{' + (atoms[0].fontFamily || atoms[0].baseFontFamily) + '}';
                suffix = '}';
            } else {
                prefix = '\\' + command + '{';
                suffix = '}';
            }
        }
    } else if (atoms[0].mode === 'math') {
        if (prop === 'fontSeries') {
            if (atoms[0].fontSeries === 'b') {
                prefix = '\\mathbf{';
                suffix = '}';
            } else if (atoms[0].fontSeries && atoms[0].fontSeries !== 'n') {
                prefix = '{\\fontseries{' + atoms[0].fontSeries + '}';
                suffix = '}';
            }
        } else if (prop === 'fontShape') {
            if (atoms[0].fontShape === 'it') {
                prefix = '\\mathit{';
                suffix = '}';
            } else if (atoms[0].fontShape === 'n') {
                prefix = '{\\upshape ';
                suffix = '}';
            } else if (atoms[0].fontShape && atoms[0].fontShape !== 'n') {
                prefix = '{\\fontshape{' + atoms[0].fontShape + '}';
                suffix = '}';
            }

        } else if (prop === 'fontSize' && atoms[0].fontSize) {
            const command = {
                'size1': 'tiny',
                'size2': 'scriptsize',
                'size3': 'footnotesize',
                'size4': 'small',
                'size5': 'normalsize',
                'size6': 'large',
                'size7': 'Large',
                'size8': 'LARGE',
                'size9': 'huge',
                'size10': 'Huge'
            }[atoms[0].fontSize] || '';
            prefix = '{\\' + command + ' ';
            suffix = '}';

        } else if (prop === 'fontFamily' && (atoms[0].fontFamily || atoms[0].baseFontFamily)) {
            if (!/^(math|main|mainrm)$/.test(atoms[0].fontFamily || atoms[0].baseFontFamily)) {
                const command = {
                    'cal': 'mathcal', 
                    'frak': 'mathfrak', 
                    'bb': 'mathbb',
                    'scr': 'mathscr',
                    'cmr': 'mathrm',
                    'cmtt': 'mathtt',
                    'cmss': 'mathsf'
                }[atoms[0].fontFamily || atoms[0].baseFontFamily] || '';
                if (!command) {
                    prefix += '{\\fontfamily{' + (atoms[0].fontFamily || atoms[0].baseFontFamily) + '}';
                    suffix = '}';
                } else {
                    if (/^\\operatorname{/.test(atoms[0].latex)) {
<<<<<<< HEAD
                        return atoms[0].latex + latexifyArray(parent, properties, atoms.slice(i), options);
                    }
                    prefix = '\\' + command + '{';
                    suffix = '}';
=======
                        return atoms[0].latex + latexifyArray(parent, properties, atoms.slice(i), expandMacro);
                    }
                    if (!atoms[0].isFunction) {
                        prefix = '\\' + command + '{';
                        suffix = '}';
                    }
>>>>>>> 7ed08686
                    // These command have an implicit fontSeries/fontShape, so
                    // we're done checking properties now.
                    properties = [];
                }
            }
        }
    }

    if (prop === 'color' && atoms[0].color &&
         atoms[0].color !== 'none' &&
         (!parent || parent.color !== atoms[0].color)) {
        prefix = '\\textcolor{' + Color.colorToString(atoms[0].color) + '}{';
        suffix = '}';
    }

    if (prop === 'backgroundColor' && atoms[0].backgroundColor &&
         atoms[0].backgroundColor !== 'none' &&
         (!parent || parent.backgroundColor !== atoms[0].backgroundColor)) {
        prefix = '\\colorbox{' + Color.colorToString(atoms[0].backgroundColor) + '}{';
        suffix = '}';
    }

    result += prefix;

    result += latexifyArray(parent, 
        properties.slice(1), 
        atoms.slice(0, i), 
        options);

    result += suffix;

    // latexify the rest
    result += latexifyArray(parent, properties, atoms.slice(i), options);

    return result;
}



/**
 * Given an atom or an array of atoms, return a LaTeX string representation
 * @return {string}
 * @param {string|MathAtom|MathAtom[]} value
 * @private
 */
function latexify(parent, value, options) {
    let result = '';
    if (Array.isArray(value) && value.length > 0) {
        if (value[0].type === 'first') {
            // Remove the 'first' atom, if present
            value = value.slice(1);
            if (value.length === 0) return '';
        }

        let properties = [
            'mode', 
            'color', 
            'backgroundColor', 
            'fontSize',
            'fontFamily',
            'fontShape', 
            'fontSeries', 
<<<<<<< HEAD
        ]
        if (!options.outputStyles) {
            properties = properties.slice(0, 1)
        }

        result = latexifyArray(parent, properties, value, options);

=======
            ], value, expandMacro);
>>>>>>> 7ed08686
        // if (result.startsWith('{') && result.endsWith('}')) {
        //     result = result.slice(1, result.length - 1);
        // }

    } else if (typeof value === 'number' || typeof value === 'boolean') {
        result = value.toString();
    } else if (typeof value === 'string') {
        result = value.replace(/\s/g, '~');
    } else if (value && typeof value.toLatex === 'function') {
        result = value.toLatex(options);
    }
    return result;
}



/**
 * Return a LaTeX representation of the atom.
 *
 * @param {object} options
 * @param {boolean} options.expandMacro - If true, macros are fully expanded. This will
 * no longer round-trip.
 * @param {boolean} options.outputStyles - If false, will not output any font, color, or style related commands.
 *
 * @return {string}
 * @method MathAtom#toLatex
 */
MathAtom.MathAtom.prototype.toLatex = function(options) {
    options = options || {
        expandMacro: false,
        outputStyles: true
    };
    let result = '';
    let col, row = 0;
    let i = 0;
    const m = !this.latex ? null : this.latex.match(/^(\\[^{\s0-9]+)/);
    const command = m ? m[1] : null;
    switch(this.type) {
        case 'group':
            result += this.latexOpen || ((this.cssId || this.cssClass) && options.outputStyles ? '' : '{');

            if (this.cssId && options.outputStyles) result += '\\cssId{' + this.cssId + '}{';

            if (this.cssClass === 'ML__emph' && options.outputStyles) {
                result += '\\emph{' + latexify(this, this.body, options) + '}';
            } else {
                if (this.cssClass && options.outputStyles) result += '\\class{' + this.cssClass + '}{';

                result += options.expandMacro ? latexify(this, this.body, options) :
                    (this.latex || latexify(this, this.body, options));

                if (this.cssClass) result += '}';
            }
            if (this.cssId && options.outputStyles) result += '}';

            result += this.latexClose || ((this.cssId || this.cssClass) && options.outputStyles ? '' : '}');
            break;

        case 'array':
            result += '\\begin{' + this.env.name + '}';
            if (this.env.name === 'array') {
                result += '{';
                if (this.colFormat) {
                    for (i = 0; i < this.colFormat.length; i++) {
                        if (this.colFormat[i].align) {
                            result += this.colFormat[i].align;
                        } else if (this.colFormat[i].rule) {
                            result += '|';
                        }
                    }
                }
                result += '}';
            }
            for (row = 0; row < this.array.length; row++) {
                for (col = 0; col < this.array[row].length; col++) {
                    if (col > 0) result += ' & ';
                    result += latexify(this, this.array[row][col], options);
                }
                // Adds a separator between rows (but not after the last row)
                if (row < this.array.length - 1) {
                    result += ' \\\\ ';
                }
            }
            result += '\\end{' + this.env.name + '}';
            break;

        case 'root':
            result = latexify(this, this.body, options);
            break;

        case 'genfrac':
            if (/^(choose|atop|over)$/.test(this.body)) {
                // Infix commands.
                result += '{';
                result += latexify(this, this.numer, options)
                result += '\\' + this.body + ' ';
                result += latexify(this, this.denom, options);
                result += '}';
            } else {
                // @todo: deal with fracs delimiters
                result += command;
                result += `{${latexify(this, this.numer, options)}}{${latexify(this, this.denom, options)}}`;
            }
            break;

        case 'surd':
            result += '\\sqrt';
            if (this.index) {
                result += '[';
                result += latexify(this, this.index, options);
                result += ']';
            }
            result += `{${latexify(this, this.body, options)}}`;
            break;

        case 'leftright':
            if (this.inner) {
                result += '\\left' + (this.leftDelim || '.');
                if (this.leftDelim && this.leftDelim.length > 1) result += ' ';
                result += latexify(this, this.body, options);
                result += '\\right' + (this.rightDelim || '.');
                if (this.rightDelim && this.rightDelim.length > 1) result += ' ';
            } else {
                result += this.leftDelim === '.' ? '' : '\\mleft' + (this.leftDelim || '.');
                if (this.leftDelim && this.leftDelim.length > 1) result += ' ';
                result += latexify(this, this.body, options);
                result += (!this.rightDelim || this.rightDelim === '.') ? '' : '\\mright' + (this.rightDelim || '.');
                if (this.rightDelim && this.rightDelim.length > 1) result += ' ';
            }
            break;

        case 'delim':
        case 'sizeddelim':
            result += command + '{' + this.delim + '}';
            break;

        case 'rule':
            result += command;
            if (this.shift) {
                result += `[${latexify(this, this.shift, options)}em]`;
            }
            result += `{${latexify(this, this.width, options)}em}{${latexify(this, this.height, options)}em}`;
            break;

        case 'line':
        case 'overlap':
        case 'accent':
            result += `${command}{${latexify(this, this.body, options)}}`;
            break;

        case 'overunder':
            result += `${command}{${latexify(this, this.overscript || this.underscript, options)}}{${latexify(parent, this.body, options)}}`;
            break;

        case 'mord':
        case 'minner':
        case 'mbin':
        case 'mrel':
        case 'mpunct':
        case 'mopen':
        case 'mclose':
        case 'textord':
        case '':        // mode = text
            if (/^\\(mathbin|mathrel|mathopen|mathclose|mathpunct|mathord|mathinner)/.test(command)) {
                result += command + '{' + latexify(this, this.body, options) + '}';
            } else if (command === '\\char"') {
                result += this.latex + ' ';
            } else if (command === '\\unicode') {
                result += '\\unicode{"';
                result += ('000000' + this.body.charCodeAt(0).toString(16)).toUpperCase().substr(-6);
                result += '}';
            } else if (this.latex || typeof this.body === 'string') {
                // Not ZERO-WIDTH
                if (this.latex && this.latex[0] === '\\') {
                    result += this.latex;
                    if (/[a-zA-Z0-9]$/.test(this.latex)) {
                        result += ' ';
                    }
                } else if (command) {
                    result += command;
                } else {
                    result += this.body !== '\u200b' ? (this.latex || this.body) : '';
                }
            }
            break;

        case 'mop':
            if (this.body !== '\u200b') {
                // Not ZERO-WIDTH
                if (command === '\\mathop') {
                    // The argument to mathop is math, therefor this.body can be an expression
                    result += command + '{' + latexify(this, this.body, options) + '}';
                } else if (command === '\\operatorname') {
                    // The argument to operator name is text, therefore this.body is a string
                    result += command + '{' + this.body + '}';
                } else {
                    if (this.latex && this.latex[0] === '\\') {
                        result += this.latex;
                        if (/[a-zA-Z0-9]$/.test(this.latex)) {
                            result += ' ';
                        }
                    } else if (command) {
                        result += command;
                    } else {
                        result += this.body !== '\u200b' ? (this.latex || this.body) : '';
                    }
                }
            }
            if (this.explicitLimits) {
                if (this.limits === 'limits') result += '\\limits ';
                if (this.limits === 'nolimits') result += '\\nolimits ';
            }
            break;


        case 'box':
            if (command === '\\bbox') {
                result += command;
                if (isFinite(this.padding) || 
                    typeof this.border !== 'undefined' || 
                    typeof this.backgroundcolor !== 'undefined') {
                    const bboxParams = [];
                    if (isFinite(this.padding)) {
                        bboxParams.push(Math.floor(1e2 * this.padding) / 1e2 + 'em')
                    }
                    if (this.border) {
                        bboxParams.push('border:' + this.border);
                    }
                    if (this.backgroundcolor) {
                        bboxParams.push(Color.colorToString(this.backgroundcolor));
                    }
                    result += `[${bboxParams.join(',')}]`;
                }
                result += `{${latexify(this, this.body, options)}}`;
            } else if (command === '\\boxed') {
                result += `\\boxed{${latexify(this, this.body, options)}}`;
            } else {
                // \\colorbox, \\fcolorbox
                result += command;
                if (this.framecolor) {
                    result += `{${Color.colorToString(this.framecolor)}}`;
                }
                if (this.backgroundcolor) {
                    result += `{${Color.colorToString(this.backgroundcolor)}}`;
                }
                result += `{${latexify(this, this.body, options)}}`;
            }
            break;

        case 'spacing':
            // Three kinds of spacing commands:
            // \hskip and \kern which take one implicit parameter
            // \hspace and hspace* with take one *explicit* parameter
            // \quad, etc... which take no parameters.
            result += command;
            if (command === '\\hspace' || command === '\\hspace*') {
                result += '{';
                if (this.width) {
                    result += this.width + 'em';
                } else {
                    result += '0em'
                }
                result += '}';
            } else {
                result += ' ';
                if (this.width) {
                    result += this.width + 'em ';
                }
            }


            break;

        case 'enclose':
            result += command;
            if (command === '\\enclose') {
                result += '{';
                let sep = '';
                for (const notation in this.notation) {
                    if (Object.prototype.hasOwnProperty.call(this.notation, notation) &&
                        this.notation[notation]) {
                        result += sep + notation;
                        sep = ' ';
                    }
                }
                result += '}';

                // \enclose can have optional parameters...
                let style = '';
                sep = '';
                if (this.backgroundcolor && this.backgroundcolor !== 'transparent') {
                    style += sep + 'mathbackground="' + Color.colorToString(this.backgroundcolor) + '"';
                    sep = ',';
                }
                if (this.shadow && this.shadow !== 'auto') {
                    style += sep + 'shadow="' + this.shadow + '"';
                    sep = ',';
                }
                if (this.strokeWidth !== 1 || this.strokeStyle !== 'solid') {
                    style += sep + this.borderStyle;
                    sep = ',';
                } else if (this.strokeColor && this.strokeColor !== 'currentColor') {
                    style += sep + 'mathcolor="' + Color.colorToString(this.strokeColor) + '"';
                    sep = ',';
                }


                if (style) {
                    result += `[${style}]`;
                }
            }
            result += `{${latexify(this, this.body, options)}}`;
            break;

        case 'mathstyle':
            result += '\\' + this.mathstyle + ' ';
            break;

        case 'space':
            result += this.latex;
            break;

        case 'placeholder':
            result += '\\placeholder{' + (this.value || '') + '}';
            break;

        case 'first':
        case 'command':
        case 'msubsup':
            break;

        case 'variable':
            result += `\\variable{${latexify(this, this.body, options)}}`;
            break;

        case 'error':
            result += this.latex;
            break;


        default:
            console.warn('Unexpected atom type "' + this.type + 
                '" in "' + (this.latex || this.value) + '"');
            break;

    }
    if (this.superscript) {
        let sup = latexify(this, this.superscript, options);
        if (sup.length === 1) {
            if (sup === '\u2032') {     // PRIME
                sup = '\\prime ';
            } else if (sup === '\u2033') {      // DOUBLE-PRIME
                sup = '\\doubleprime ';
            }
            result += '^' + sup;
        } else {
            result += '^{' + sup + '}';
        }
    }
    if (this.subscript) {
        const sub = latexify(this, this.subscript, options);
        if (sub.length === 1) {
            result += '_' + sub;
        } else {
            result += '_{' + sub + '}';
        }
    }
    return result;
}


// Export the public interface for this module
export default {
}


<|MERGE_RESOLUTION|>--- conflicted
+++ resolved
@@ -187,19 +187,12 @@
                     suffix = '}';
                 } else {
                     if (/^\\operatorname{/.test(atoms[0].latex)) {
-<<<<<<< HEAD
                         return atoms[0].latex + latexifyArray(parent, properties, atoms.slice(i), options);
-                    }
-                    prefix = '\\' + command + '{';
-                    suffix = '}';
-=======
-                        return atoms[0].latex + latexifyArray(parent, properties, atoms.slice(i), expandMacro);
                     }
                     if (!atoms[0].isFunction) {
                         prefix = '\\' + command + '{';
                         suffix = '}';
                     }
->>>>>>> 7ed08686
                     // These command have an implicit fontSeries/fontShape, so
                     // we're done checking properties now.
                     properties = [];
@@ -262,7 +255,6 @@
             'fontFamily',
             'fontShape', 
             'fontSeries', 
-<<<<<<< HEAD
         ]
         if (!options.outputStyles) {
             properties = properties.slice(0, 1)
@@ -270,9 +262,6 @@
 
         result = latexifyArray(parent, properties, value, options);
 
-=======
-            ], value, expandMacro);
->>>>>>> 7ed08686
         // if (result.startsWith('{') && result.endsWith('}')) {
         //     result = result.slice(1, result.length - 1);
         // }

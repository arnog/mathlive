/**
 * 
 * See {@linkcode MathField}
 * @module editor/mathfield
 * @private
 */
import Definitions from '../core/definitions.js';
import MathAtom from '../core/mathAtom.js';
import Lexer from '../core/lexer.js';
import ParserModule from '../core/parser.js';
import Span from '../core/span.js';
import EditableMathlist from './editor-editableMathlist.js';
import MathPath from './editor-mathpath.js';
import Keyboard from './editor-keyboard.js';
import Undo from './editor-undo.js';
import Shortcuts from './editor-shortcuts.js';
import Popover from './editor-popover.js';
import VirtualKeyboard from './editor-virtualKeyboard.js';
import GraphemeSplitter from '../core/grapheme-splitter.js';
import { toASCIIMath } from './outputASCIIMath.js';
import { l10n } from './l10n.js';
import '../addons/outputLatex.js';
import '../addons/outputMathML.js';
import '../addons/maston.js';
import '../addons/outputSpokenText.js';

/*
    Note:
    The OutputLatex, OutputMathML, MASTON and OutputSpokenText  modules are required,
    even though they are not referenced directly.

    They modify the MathAtom class, adding toLatex(), toAST(), toMathML() and
    toSpeakableText() respectively.
*/


const HAPTIC_FEEDBACK_DURATION = 3; // in ms
const AUDIO_FEEDBACK_VOLUME = 0.5; // from 0.0 to 1.0

function on(el, selectors, listener, options) {
    selectors = selectors.split(' ');
    for (const sel of selectors) {
        const m = sel.match(/(.*):(.*)/);
        if (m) {
            const options2 = options || {};
            if (m[2] === 'active') {
                options2.passive = false;
            } else {
                options2[m[2]] = true;
            }
            el.addEventListener(m[1], listener, options2);
        } else {
            el.addEventListener(sel, listener, options);
        }
    }
}

function off(el, selectors, listener, options) {
    selectors = selectors.split(' ');
    for (const sel of selectors) {
        const m = sel.match(/(.*):(.*)/);
        if (m) {
            const options2 = options || {};
            if (m[2] === 'active') {
                options2.passive = false;
            } else {
                options2[m[2]] = true;
            }
            el.removeEventListener(m[1], listener, options2);
        } else {
            el.removeEventListener(sel, listener, options);
        }
    }
}

function getSharedElement(id, cls) {
    let result = document.getElementById(id);
    if (result) {
        result.setAttribute('data-refcount', 
            parseInt(result.getAttribute('data-refcount')) + 1);
    } else {
        result = document.createElement('div');
        result.setAttribute('aria-hidden', 'true');
        result.setAttribute('data-refcount', '1');
        result.className = cls;
        result.id = id;
        document.body.appendChild(result);
    }
    return result;
}

function releaseSharedElement(el) {
    if (!el) return null;
    const refcount = parseInt(el.getAttribute('data-refcount'));
    if (!refcount || refcount === 1) {
        el.remove();
    } else {
        el.setAttribute('data-refcount', refcount - 1);
    }
    return el;
}


/**
 * To create a mathfield, you would typically use {@linkcode module:MathLive#makeMathField MathLive.makeMathField()}
 * instead of invoking directly this constructor.
 * 
 * **Note**
 * - Method names that begin with `$` are public.
 * - Method names that _begin with_ an underbar `_` are private and meant
 * to be used only by the implementation of the class.
 * - Method names that _end with_ an underbar `_` are selectors. They can
 * be invoked by calling [`MathField.$perform()`]{@link MathField#$perform}. Note
 * that the selector name does not include the underbar.
 *
 * For example:
 * ```
 *    mf.$perform('selectAll');
 * ```
 * 
 * @param {Element} element - The DOM element that this mathfield is attached to.
 * Note that `element.mathfield` is this object.
 * @param {object} config - See {@tutorial CONFIG} for details
 * @property {Element} element - The DOM element this mathfield is attached to.
 * @property {Object.<string, any>} config - A set of key/value pairs that can
 * be used to customize the behavior of the mathfield
 * @property {string} id - A unique ID identifying this mathfield
 * @property {boolean} keystrokeCaptionVisible - True if the keystroke caption
 * panel is visible
 * @property {boolean} virtualKeyboardVisible - True if the virtual keyboard is 
 * visible
 * @property {string} keystrokeBuffer The last few keystrokes, to look out
 * for inline shortcuts
 * @property {object[]} keystrokeBufferStates The saved state for each of the 
 * past keystrokes
 * @class
 * @global
 */
function MathField(element, config) {
    // Setup default config options
    this.$setConfig(config || {});

    this.element = element;
    element.mathfield = this;

    // Save existing content
    this.originalContent = element.innerHTML;
    let elementText = this.element.textContent;
    if (elementText) elementText = elementText.trim();

    element.classList.add('ML__mathfield');

    // Additional elements used for UI.
    // They are retrieved in order a bit later, so they need to be kept in sync
    // 1.0/ The field, where the math equation will be displayed
    // 1.1/ The virtual keyboard toggle
    // 2/ The popover panel which displays info in command mode
    // 3/ The keystroke caption panel (option+shift+K)
    // 4/ The virtual keyboard
    // 5.0/ The area to stick MathML for screen reading larger exprs (not used right now)
    //      The for the area is that focus would bounce their and then back triggering the
    //         screen reader to read it
    // 5.1/ The aria-live region for announcements
    let markup = ''
    if (!this.config.substituteTextArea) {
        if (/android|ipad|ipod|iphone/i.test(navigator.userAgent)) {
            // On Android or iOS, don't use a textarea, which has the side effect of
            // bringing up the OS virtual keyboard
            markup += `<span class='ML__textarea'>
                <span class='ML__textarea__textarea'
                    tabindex="0" role="textbox"
                    style='display:inline-block;height:1px;width:1px' >
                </span>
            </span>`;
        } else {
            markup += '<span class="ML__textarea">' +
                '<textarea class="ML__textarea__textarea" autocapitalize="off" autocomplete="off" ' +
                'autocorrect="off" spellcheck="false" aria-hidden="true" tabindex="0">' +
                '</textarea>' +
            '</span>';
        }

    } else {
        if (typeof this.config.substituteTextArea === 'string') {
            markup += this.config.substituteTextArea;
        } else {
            // We don't really need this one, but we keep it here so that the
            // indexes below remain the same whether a substituteTextArea is
            // provided or not.
            markup += '<span></span>';
        }
    }
    markup += '<span class="ML__fieldcontainer">' +
            '<span class="ML__fieldcontainer__field"></span>';

    // If no value is specified for the virtualKeyboardMode, use 
    // `onfocus` on touch-capable devices and `off` otherwise.
    if (!this.config.virtualKeyboardMode) {
        this.config.virtualKeyboardMode = 
            (window.matchMedia && window.matchMedia("(any-pointer: coarse)").matches
) ? 'onfocus' : 'off';
    }

    // Only display the virtual keyboard toggle if the virtual keyboard mode is
    // 'manual'
    if (this.config.virtualKeyboardMode === 'manual') {
        markup += `<button class="ML__virtual-keyboard-toggle" data-tooltip="${l10n('tooltip.toggle virtual keyboard')}">`;
                    // data-tooltip='Toggle Virtual Keyboard'
        if (this.config.virtualKeyboardToggleGlyph) {
            markup += this.config.virtualKeyboardToggleGlyph;
        } else {
            markup += `<span style="width: 21px; margin-top: 4px;"><svg xmlns="http://www.w3.org/2000/svg" viewBox="0 0 576 512"><path d="M528 64H48C21.49 64 0 85.49 0 112v288c0 26.51 21.49 48 48 48h480c26.51 0 48-21.49 48-48V112c0-26.51-21.49-48-48-48zm16 336c0 8.823-7.177 16-16 16H48c-8.823 0-16-7.177-16-16V112c0-8.823 7.177-16 16-16h480c8.823 0 16 7.177 16 16v288zM168 268v-24c0-6.627-5.373-12-12-12h-24c-6.627 0-12 5.373-12 12v24c0 6.627 5.373 12 12 12h24c6.627 0 12-5.373 12-12zm96 0v-24c0-6.627-5.373-12-12-12h-24c-6.627 0-12 5.373-12 12v24c0 6.627 5.373 12 12 12h24c6.627 0 12-5.373 12-12zm96 0v-24c0-6.627-5.373-12-12-12h-24c-6.627 0-12 5.373-12 12v24c0 6.627 5.373 12 12 12h24c6.627 0 12-5.373 12-12zm96 0v-24c0-6.627-5.373-12-12-12h-24c-6.627 0-12 5.373-12 12v24c0 6.627 5.373 12 12 12h24c6.627 0 12-5.373 12-12zm-336 80v-24c0-6.627-5.373-12-12-12H84c-6.627 0-12 5.373-12 12v24c0 6.627 5.373 12 12 12h24c6.627 0 12-5.373 12-12zm384 0v-24c0-6.627-5.373-12-12-12h-24c-6.627 0-12 5.373-12 12v24c0 6.627 5.373 12 12 12h24c6.627 0 12-5.373 12-12zM120 188v-24c0-6.627-5.373-12-12-12H84c-6.627 0-12 5.373-12 12v24c0 6.627 5.373 12 12 12h24c6.627 0 12-5.373 12-12zm96 0v-24c0-6.627-5.373-12-12-12h-24c-6.627 0-12 5.373-12 12v24c0 6.627 5.373 12 12 12h24c6.627 0 12-5.373 12-12zm96 0v-24c0-6.627-5.373-12-12-12h-24c-6.627 0-12 5.373-12 12v24c0 6.627 5.373 12 12 12h24c6.627 0 12-5.373 12-12zm96 0v-24c0-6.627-5.373-12-12-12h-24c-6.627 0-12 5.373-12 12v24c0 6.627 5.373 12 12 12h24c6.627 0 12-5.373 12-12zm96 0v-24c0-6.627-5.373-12-12-12h-24c-6.627 0-12 5.373-12 12v24c0 6.627 5.373 12 12 12h24c6.627 0 12-5.373 12-12zm-96 152v-8c0-6.627-5.373-12-12-12H180c-6.627 0-12 5.373-12 12v8c0 6.627 5.373 12 12 12h216c6.627 0 12-5.373 12-12z"/></svg></span>`;
        }
        markup += '</button>';
    } else {
        markup += '<span ></span>';
    }
    markup += '</span>';

    markup += `
        <div class="sr-only">
            <span aria-live="assertive" aria-atomic="true"></span>
            <span></span>
        </div>
    `;

    this.element.innerHTML = markup;

    let iChild = 0;       // index of child -- used to make changes below easier
    if (typeof this.config.substituteTextArea === 'function') {
        this.textarea =  this.config.substituteTextArea();
    } else {
        this.textarea = this.element.children[iChild++].firstElementChild;
    }

    if (this.config.textareaId) {
        this.textarea.id = this.config.textareaId;
    }

    this.field = this.element.children[iChild].children[0];
    // Listen to 'wheel' events to scroll (horizontally) the field when it overflows
    this.field.addEventListener('wheel', ev => {
        ev.preventDefault();
        ev.stopPropagation();
        let wheelDelta = typeof ev.deltaX === 'undefined' ? ev.detail : -ev.deltaX;
        if(!isFinite(wheelDelta)) wheelDelta = ev.wheelDelta / 10;
        this.field.scroll({
            top: 0,
            left: this.field.scrollLeft - wheelDelta * 5
        });
    }, {passive: false});

    this.virtualKeyboardToggleDOMNode = this.element.children[iChild++].children[1];
    this._attachButtonHandlers(this.virtualKeyboardToggleDOMNode,
        {
            default: 'toggleVirtualKeyboard',
            alt: 'toggleVirtualKeyboardAlt',
            shift: 'toggleVirtualKeyboardShift'
        }
    );
    this.ariaLiveText = this.element.children[iChild].children[0];
    this.accessibleNode = this.element.children[iChild++].children[1];

    // Some panels are shared amongst instances of mathfield
    // (there's a single instance in the document)
    this.popover = getSharedElement('mathlive-popover-panel', 'ML__popover');
    this.keystrokeCaption = getSharedElement('mathlive-keystroke-caption-panel', 'ML__keystroke-caption');

    // The keystroke caption panel and the command bar are
    // initially hidden
    this.keystrokeCaptionVisible = false;
    this.virtualKeyboardVisible = false;

    this.keystrokeBuffer = '';
    this.keystrokeBufferStates = [];
    this.keystrokeBufferResetTimer = null;

    // This index indicates which of the suggestions available to
    // display in the popover panel
    this.suggestionIndex = 0;

    // The input mode (text, math, command)
    // While mathlist.anchorMode() represent the mode of the current selection,
    // this.mode is the mode chosen by the user. It indicates the mode the 
    // next character typed will be interpreted in. 
    // It is often identical to mathlist.anchorMode() since changing the selection
    // changes the mode, but sometimes it is not, for example when a user 
    // enters a mode changing command.
    this.mode = config.defaultMode || 'math';
    this.smartModeSuppressed = false;

    // Current style (color, weight, italic, etc...) 
    // Reflects the style to be applied on next insertion, if any
    this.style = {};

    // Focus/blur state
    this.blurred = true;
    on(this.element, 'focus', this);
    on(this.element, 'blur', this);

    // Capture clipboard events
    on(this.textarea, 'cut', this);
    on(this.textarea, 'copy', this);
    on(this.textarea, 'paste', this);

    // Delegate keyboard events
    Keyboard.delegateKeyboardEvents(this.textarea, {
        container:      this.element,
        allowDeadKey:   () => this.mode === 'text',
        typedText:      this._onTypedText.bind(this),
        paste:          this._onPaste.bind(this),
        keystroke:      this._onKeystroke.bind(this),
        focus:          this._onFocus.bind(this),
        blur:           this._onBlur.bind(this),
    })



    // Delegate mouse and touch events
    if (window.PointerEvent) {
        // Use modern pointer events if available
        on(this.field, 'pointerdown', this);
    } else {
        on(this.field, 'touchstart:active mousedown', this);
    }

    // Request notification for when the window is resized (
    // or the device switched from portrait to landscape) to adjust
    // the UI (popover, etc...)
    on(window, 'resize', this);


    // Override some handlers in the config
    const localConfig = {...config};
    localConfig.onSelectionDidChange =
        MathField.prototype._onSelectionDidChange.bind(this);
    localConfig.onContentDidChange =
        MathField.prototype._onContentDidChange.bind(this);
    localConfig.onAnnounce = this.config.onAnnounce;
    localConfig.macros = this.config.macros;
    localConfig.removeExtraneousParentheses = this.config.removeExtraneousParentheses;

    this.mathlist = new EditableMathlist.EditableMathlist(localConfig, this);

    // Prepare to manage undo/redo
    this.undoManager = new Undo.UndoManager(this.mathlist);

    // If there was some content in the element, use it for the initial
    // value of the mathfield
    if (elementText.length > 0) {
        this.$latex(elementText);
    }

    // Now start recording potentially undoable actions
    this.undoManager.startRecording();
    this.undoManager.snapshot(this.config);
}

/**
 * handleEvent is a function invoked when an event is registered with an
 * object instead ( see `addEventListener()` in `on()`)
 * The name is defined by addEventListener() and cannot be changed.
 * This pattern is used to be able to release bound event handlers, 
 * (event handlers that need access to `this`) as the bind() function
 * would create a new function that would have to be kept track off
 * to be able to properly remove the event handler later.
 */
MathField.prototype.handleEvent = function(evt) {
    switch(evt.type) {
        case 'focus': this._onFocus(evt); break;
        case 'blur': this._onBlur(evt); break;
        case 'touchstart': this._onPointerDown(evt); break;
        case 'mousedown': this._onPointerDown(evt); break;
        case 'pointerdown': this._onPointerDown(evt); break;
        case 'resize': {
            if (this._resizeTimer) window.cancelAnimationFrame(this._resizeTimer);
            this._resizeTimer = window.requestAnimationFrame( () => this._onResize());
            break;
        }
        case 'cut': this._onCut(evt); break;
        case 'copy': this._onCopy(evt); break;
        case 'paste': this._onPaste(evt); break;
        default: console.warn('Unexpected event type', evt.type);
    }
}


/**
 * Revert this math field to its original content. After this method has been
 * called, no other methods can be called on the MathField object. To turn the
 * element back into a MathField, call `MathLive.makeMathField()` on the
 * element again to get a new math field object.
 *
 * @method MathField#$revertToOriginalContent
 */
MathField.prototype.$revertToOriginalContent = function() {
    this.element.innerHTML = this.originalContent;
    this.element.mathfield = null;
    delete this.accessibleNode;
    delete this.ariaLiveText;
    delete this.field;
    off(this.textarea, 'cut', this);
    off(this.textarea, 'copy', this);
    off(this.textarea, 'paste', this);
    this.textarea.remove();
    delete this.textarea;
    this.virtualKeyboardToggleDOMNode.remove()
    delete this.virtualKeyboardToggleDOMNode;
    delete releaseSharedElement(this.popover);
    delete releaseSharedElement(this.keystrokeCaption);
    delete releaseSharedElement(this.virtualKeyboard);
    delete releaseSharedElement(document.getElementById('mathlive-alternate-keys-panel'));
    
    off(this.element, 'pointerdown', this);
    off(this.element, 'touchstart:active mousedown', this);
    off(this.element, 'focus', this);
    off(this.element, 'blur', this);
    off(window, 'resize', this);
}

MathField.prototype._resetKeystrokeBuffer = function() {
    this.keystrokeBuffer = '';
    this.keystrokeBufferStates = [];
    clearTimeout(this.keystrokeBufferResetTimer);
}

/**
 * Utility function that returns the element which has the caret
 *
 * @param {DomElement} el
 * @private
 */
function _findElementWithCaret(el) {
    if (el.classList.contains('ML__caret') || 
        el.classList.contains('ML__text-caret') ||
        el.classList.contains('ML__command-caret')) {
        return el;
    }
    let result;
    Array.from(el.children).forEach(function(child) {
        result = result || _findElementWithCaret(child);
    });
    return result;
}



/**
 * Return the (x,y) client coordinates of the caret
 *
 * @method MathField#_getCaretPosition
 * @private
 */
MathField.prototype._getCaretPosition = function() {
    const caret = _findElementWithCaret(this.field);
    if (caret) {
        const bounds = caret.getBoundingClientRect();
        return {
            x: bounds.right + window.scrollX,
            y: bounds.bottom + window.scrollY };
    }
    return null;
}


MathField.prototype._getSelectionBounds = function() {
    const selectedNodes = this.field.querySelectorAll('.ML__selected');
    if (selectedNodes && selectedNodes.length > 0) {
        const selectionRect = { top: Infinity, bottom: -Infinity, left: Infinity, right: -Infinity };
        // Calculate the union of the bounds of all the selected spans
        selectedNodes.forEach(node => {
            const bounds = node.getBoundingClientRect();
            if (bounds.left < selectionRect.left) selectionRect.left = bounds.left;
            if (bounds.right > selectionRect.right) selectionRect.right = bounds.right;
            if (bounds.bottom > selectionRect.bottom) selectionRect.bottom = bounds.bottom;
            if (bounds.top < selectionRect.top) selectionRect.top = bounds.top;
        });
        const fieldRect = this.field.getBoundingClientRect();
        const w = selectionRect.right - selectionRect.left;
        const h = selectionRect.bottom - selectionRect.top;
        selectionRect.left = Math.ceil(selectionRect.left - fieldRect.left + this.field.scrollLeft);
        selectionRect.right = selectionRect.left + w;
        selectionRect.top = Math.ceil(selectionRect.top - fieldRect.top);
        selectionRect.bottom = selectionRect.top + h;
        return selectionRect;
    }
    return null;
}

/**
 * Return a tuple of an element and a distance from point (x, y)
 * @param {Element} el
 * @param {number} x
 * @param {number} y
 * @function module:editor/mathfield#nearestElementFromPoint
 * @private
 */
function nearestElementFromPoint(el, x, y) {
    let result = { element: null };
    let considerChildren = true;
    if (!el.getAttribute('data-atom-id')) {
        // This element may not have a matching atom, but its children might
        result.distance = Number.POSITIVE_INFINITY;
    } else {
        result.element = el;

        // Calculate the (square of the) distance to the rectangle
        const r = el.getBoundingClientRect();
        const dx = Math.max(r.left - x, x - r.right);
        const dy = Math.max(r.top - y, y - r.bottom);
        result.distance = dx * dx + dy * dy;

        // Only consider children if the target is inside the (horizontal) 
        // bounds of the element.
        // This avoid searching the numerator/denominator when a fraction
        // is the last element in the formula.
        considerChildren = x >= r.left && x <= r.right;
    }

    if (considerChildren && el.children) {
        Array.from(el.children).forEach(function(child) {
            const nearest = nearestElementFromPoint(child, x, y);
            if (nearest.element && nearest.distance <= result.distance) {
                result = nearest;
            }
        });
    }

    return result;
}

/**
 * @param {number} x 
 * @param {number} y 
 * @param {object} options
 * @param {boolean} options.bias  if 0, the midpoint of the bounding box
 * is considered to return the sibling. If <0, the left sibling is 
 * favored, if >0, the right sibling
 */
MathField.prototype._pathFromPoint = function(x, y, options) {
    options = options || {};
    options.bias = options.bias || 0; 
    let result;
    // Try to find the deepest element that is near the point that was
    // clicked on (the point could be outside of the element)
    const nearest = nearestElementFromPoint(this.field, x, y);
    const el = nearest.element;
    const id = el ? el.getAttribute('data-atom-id') : null;

    if (id) {
        // Let's find the atom that has a matching ID with the element that
        // was clicked on (or near)
        const paths = this.mathlist.filter(function(_path, atom) {
            // If the atom allows children to be selected, match only if
            // the ID of  the atom matches the one we're looking for.
            if (!atom.captureSelection) {
                return atom.id === id;
            }
            // If the atom does not allow children to be selected
            // (captureSelection === true), the element matches if any of
            // its children has an ID that matches.
            return atom.filter(childAtom => childAtom.id === id).length > 0;
        });

        if (paths && paths.length > 0) {
            // (There should be exactly one atom that matches this ID...)
            // Set the result to the path to this atom

            result = MathPath.pathFromString(paths[0]).path;

            if (options.bias === 0) {
                // If the point clicked is to the left of the vertical midline,
                // adjust the path to *before* the atom (i.e. after the
                // preceding atom)
                const bounds = el.getBoundingClientRect();
                if (x < bounds.left + bounds.width / 2 && !el.classList.contains('ML__placeholder')) {
                    result[result.length - 1].offset =
                        Math.max(0, result[result.length - 1].offset - 1);
                }
            } else if (options.bias < 0) {
                result[result.length - 1].offset =
                    Math.min(this.mathlist.siblings().length - 1, Math.max(0, 
                        result[result.length - 1].offset + options.bias));
            }
        }
    }
    return result;
}

let lastTap;
let tapCount = 0;

MathField.prototype._onPointerDown = function(evt) {
    const that = this;
    let anchor;
    let trackingPointer = false;
    let trackingWords = false;
    let dirty = false;

    // If a mouse button other than the main one was pressed, return
    if (evt.buttons !== 1) return;

    function endPointerTracking(evt) {
        if (window.PointerEvent) {
            off(that.field, 'pointermove', onPointerMove);
            off(that.field, 'pointerend pointerleave pointercancel', endPointerTracking);
            // off(window, 'pointermove', onPointerMove);
            // off(window, 'pointerup blur', endPointerTracking);
            that.field.releasePointerCapture(evt.pointerId);
        } else {
            off(that.field, 'touchmove', onPointerMove);
            off(that.field, 'touchend touchleave', endPointerTracking);
            off(window, 'mousemove', onPointerMove);
            off(window, 'mouseup blur', endPointerTracking);
        }

        trackingPointer = false;
        clearInterval(scrollInterval);

        that.element.querySelectorAll('.ML__scroller').forEach(x => 
            x.parentNode.removeChild(x)
        );

        evt.preventDefault();
        evt.stopPropagation();
    }

    let scrollLeft = false;
    let scrollRight = false;
    const scrollInterval = setInterval(() => {
        if (scrollLeft) {
            that.field.scroll({top: 0, left: that.field.scrollLeft - 16});
        } else if (scrollRight) {
            that.field.scroll({top: 0, left: that.field.scrollLeft + 16});
        }
    }, 32);




    function onPointerMove(evt) {
        const x = evt.touches ? evt.touches[0].clientX : evt.clientX;
        const y = evt.touches ? evt.touches[0].clientY : evt.clientY;
        // Ignore events that are within small spatial and temporal bounds 
        // of the pointer down
        const hysteresis = evt.pointerType === 'touch' ? 20 : 5;
        if (Date.now() < anchorTime + 500 && 
            Math.abs(anchorX - x) < hysteresis && Math.abs(anchorY - y) < hysteresis) {
            evt.preventDefault();
            evt.stopPropagation();
            return;
        }

        const fieldBounds = that.field.getBoundingClientRect();
        scrollRight = x > fieldBounds.right;
        scrollLeft = x < fieldBounds.left;

        let actualAnchor = anchor;

        if (window.PointerEvent) {
            if (!evt.isPrimary) {
                actualAnchor = that._pathFromPoint(evt.clientX, evt.clientY, {bias: 0});
            }
        } else {
            if (evt.touches && evt.touches.length === 2) {
                actualAnchor = that._pathFromPoint(
                    evt.touches[1].clientX, evt.touches[1].clientY, {bias: 0});
            }
        }

        const focus = that._pathFromPoint(x, y, 
            {bias: x <= anchorX ? (x === anchorX ? 0 : -1) : +1});

        if (focus && that.mathlist.setRange(actualAnchor, focus, 
            {extendToWordBoundary: trackingWords})) {
            // Re-render if the range has actually changed
            that._requestUpdate();
        }
        // Prevent synthetic mouseMove event when this is a touch event
        evt.preventDefault();
        evt.stopPropagation();
    }

    const anchorX = evt.touches ? evt.touches[0].clientX : evt.clientX;
    const anchorY = evt.touches ? evt.touches[0].clientY : evt.clientY;
    const anchorTime = Date.now();

    // Calculate the tap count 
    if (lastTap && Math.abs(lastTap.x - anchorX) < 5 &&
        Math.abs(lastTap.y - anchorY) < 5 &&
        Date.now() < lastTap.time + 500) {
        tapCount += 1;
        lastTap.time = anchorTime;
    } else {
        lastTap = {
            x: anchorX,
            y: anchorY,
            time: anchorTime
        }
        tapCount = 1;
    }

    const bounds = this.field.getBoundingClientRect();
    if (anchorX >= bounds.left && anchorX <= bounds.right &&
        anchorY >= bounds.top && anchorY <= bounds.bottom) {

        // Focus the math field
        if (!this.$hasFocus()) {
            dirty = true;
            if (this.textarea.focus) this.textarea.focus();
        }

        // Clicking or tapping the field resets the keystroke buffer and 
        // smart mode
        this._resetKeystrokeBuffer();
        this.smartModeSuppressed = false;

        anchor = this._pathFromPoint(anchorX, anchorY, {bias: 0});
        if (anchor) {

            // Create divs to block out pointer tracking to the left and right of 
            // the math field (to avoid triggering the hover of the virtual 
            // keyboard toggle, for example)
            let div = document.createElement('div');
            div.className = 'ML__scroller';
            this.element.appendChild(div);
            div.style.left = '-200px';
            div.style.top = -bounds.top + 'px';

            div = document.createElement('div');
            div.className = 'ML__scroller';
            this.element.appendChild(div);
            div.style.left = bounds.width + 'px';
            div.style.top = -bounds.top + 'px';

            if (evt.shiftKey) {
                // Extend the selection if the shift-key is down
                this.mathlist.setRange(this.mathlist.path, anchor);
                anchor = MathPath.clone(this.mathlist.path);
                anchor[anchor.length - 1].offset -= 1;
            } else {
                this.mathlist.setPath(anchor, 0);
            }
            // The selection has changed, so we'll need to re-render
            dirty = true;

            // Reset any user-specified style
            this.style = {};

            // evt.detail contains the number of consecutive clicks
            // for double-click, triple-click, etc...
            // (note that evt.detail is not set when using pointerEvent)
            if (evt.detail === 3 || tapCount > 2) {
                endPointerTracking(evt);
                if (evt.detail === 3 || tapCount === 3) {
                    // This is a triple-click
                    this.mathlist.selectAll_();
                }
            } else if (!trackingPointer) {
                trackingPointer = true;
                if (window.PointerEvent) {
                    on(that.field, 'pointermove', onPointerMove);
                    on(that.field, 'pointerend pointercancel pointerup', endPointerTracking);
                    that.field.setPointerCapture(evt.pointerId);
                } else  {
                    on(window, 'blur', endPointerTracking);
                    if (evt.touches) {
                        // To receive the subsequent touchmove/touch, need to
                        // listen to this evt.target.
                        // This was a touch event
                        on(evt.target, 'touchmove', onPointerMove);
                        on(evt.target, 'touchend', endPointerTracking);
                    } else {
                        on(window, 'mousemove', onPointerMove);
                        on(window, 'mouseup', endPointerTracking);
                    }
                }
                if (evt.detail === 2 || tapCount === 2) {
                    // This is a double-click
                    trackingWords = true;
                    this.mathlist.selectGroup_();
                }
            }
        }
    } else {
        lastTap = null;
    }


    if (dirty) this._requestUpdate();

    // Prevent the browser from handling, in particular when this is a
    // touch event prevent the synthetic mouseDown event from being generated
    evt.preventDefault();
}

MathField.prototype._onSelectionDidChange = function() {
    // Every atom before the new caret position is now committed
    this.mathlist.commitCommandStringBeforeInsertionPoint();

    // If the selection is not collapsed, put it in the textarea
    // This will allow cut/copy to work.
    let result = '';
    this.mathlist.forEachSelected(atom => { result += atom.toLatex() });
    if (result) {
        this.textarea.value = result;
        // The textarea may be a span (on mobile, for example), so check that
        // it has a select() before calling it.
        if (this.$hasFocus() && this.textarea.select) {
            this.textarea.select();
        }
    } else {
        this.textarea.value = '';
        this.textarea.setAttribute('aria-label', '');
    }

    // Update the mode
    {
        const previousMode = this.mode;
        this.mode = this.mathlist.anchorMode() || this.config.defaultMode;
        if (this.mode !== previousMode && typeof this.config.onModeChange === 'function') {
            this.config.onModeChange(this, this.mode)
        }
        if (previousMode === 'command' && this.mode !== 'command') {
            Popover.hidePopover(this);
            this.mathlist.removeCommandString();
        }
    }

    // Defer the updating of the popover position: we'll need the tree to be
    // re-rendered first to get an updated caret position
    Popover.updatePopoverPosition(this, {deferred: true});

    // Invoke client handlers, if provided.
    if (typeof this.config.onSelectionDidChange === 'function') {
        this.config.onSelectionDidChange(this);
    }
}



MathField.prototype._onContentDidChange = function() {
    if (this.undoManager.canRedo()) {
        this.element.classList.add('can-redo');
    } else {
        this.element.classList.remove('can-redo');
    }
    if (this.undoManager.canUndo()) {
        this.element.classList.add('can-undo');
    } else {
        this.element.classList.remove('can-undo');
    }
    if (typeof this.config.onContentDidChange === 'function') {
        this.config.onContentDidChange(this);
    }
}

/* Returns the speech text of the next atom after the selection or
 *   an 'end of' phrasing based on what structure we are at the end of
 */
MathField.prototype._nextAtomSpeechText = function(oldMathlist) {
    function relation(parent, leaf) {
        const EXPR_NAME = {
        //    'array': 'should not happen',
            'numer': 'numerator',
            'denom': 'denominator',
            'index': 'index',
            'body': 'parent',
            'subscript': 'subscript',
            'superscript': 'superscript'
        }

        const PARENT_NAME = {
            'enclose': 'cross out', // FIX -- should base on type of enclose
            'leftright': 'fence',
            'surd': 'square root',
            'root': 'math field'
        }
        return (leaf.relation === 'body' ? PARENT_NAME[parent.type] : EXPR_NAME[leaf.relation]);
    }

    const oldPath = oldMathlist ? oldMathlist.path : [];
    const path = this.mathlist.path;
    const leaf = path[path.length - 1];
    let result = '';

    while (oldPath.length > path.length) {
        result += 'out of ' + relation(oldMathlist.parent(), oldPath[oldPath.length - 1]) + '; ';
        oldPath.pop();
    }
    if (!this.mathlist.isCollapsed()) {
        return speakableText(this, '', this.mathlist.getSelectedAtoms());
    }

    // announce start of denominator, etc
    const relationName = relation(this.mathlist.parent(), leaf);
    if (leaf.offset === 0) {
        result += (relationName ? 'start of ' + relationName : 'unknown') + ': ';
    }
    const atom = this.mathlist.sibling(Math.max(1, this.mathlist.extent));
    if (atom) {
        result += speakableText(this, '', atom);
    } else if (leaf.offset !== 0) { // don't say both start and end
        result += relationName ? 'end of ' + relationName : 'unknown';
    }
    return result;
}


function speakableText(mathfield, prefix, atoms) {
    const config = Object.assign({}, mathfield.config);
    config.textToSpeechMarkup = '';
    config.textToSpeechRulesOptions = config.textToSpeechRulesOptions || {};
    config.textToSpeechRulesOptions.markup = 'none';
    return prefix + MathAtom.toSpeakableText(atoms, config);
}

/**
 * Announce a change in selection or content via the aria-live region.
 * This is the default implementation for this function. It can be overridden
 * via `config.onAnnounce`
 * @param {object} target typically, a MathField
 * @param {string} command the command that invoked the change
 * @param {Atom[]} [oldMathlist=[]] the previous value of mathlist before the change
 * @param {Atom[]} [atomsToSpeak=[] ] 
 * @method MathField#_onAnnounce
 * @private
 */
 function _onAnnounce(target, command, oldMathlist, atomsToSpeak) {
//** Fix: the focus is the end of the selection, so it is before where we want it
    let liveText = '';
    // const command = moveAmount > 0 ? "right" : "left";

    if (command === 'plonk') {
        // Use this sound to indicate (minor) errors, for
        // example when a command has no effect.
        if (target.plonkSound) {
            target.plonkSound.load();
            target.plonkSound.play().catch(err => console.warn(err));
        }
        // As a side effect, reset the keystroke buffer
        target._resetKeystrokeBuffer();
    } else if (command === 'delete') {
        liveText = speakableText(target, 'deleted: ', atomsToSpeak);
    //*** FIX: could also be moveUp or moveDown -- do something different like provide context???
    } else if (command === 'focus' || /move/.test(command)) {
        //*** FIX -- should be xxx selected/unselected */
        liveText = (target.mathlist.isCollapsed() ? '' : 'selected: ') +
                    target._nextAtomSpeechText(oldMathlist);
    } else if (command === 'replacement') {
        // announce the contents
        liveText = speakableText(target, '', target.mathlist.sibling(0));
    } else if (command === 'line') {
        // announce the current line -- currently that's everything
        liveText = speakableText(target, '', target.mathlist.root);
        target.accessibleNode.innerHTML =
            '<math xmlns="http://www.w3.org/1998/Math/MathML">' +
                MathAtom.toMathML(target.mathlist.root, target.config) +
            '</math>';

        target.textarea.setAttribute('aria-label', 'after: ' + liveText)

        /*** FIX -- testing hack for setting braille ***/
        // target.accessibleNode.focus();
        // console.log("before sleep");
        // sleep(1000).then(() => {
        //     target.textarea.focus();
        //     console.log("after sleep");
        // });
    } else {
        liveText = atomsToSpeak ? speakableText(target, command + " ", atomsToSpeak) : command;
    }
    // aria-live regions are only spoken when it changes; force a change by
    // alternately using nonbreaking space or narrow nonbreaking space
    const ariaLiveChangeHack = /\u00a0/.test(target.ariaLiveText.textContent) ?
        ' \u202f ' : ' \u00a0 ';
    target.ariaLiveText.textContent = liveText + ariaLiveChangeHack;
    // this.textarea.setAttribute('aria-label', liveText + ariaLiveChangeHack);
}


MathField.prototype._announce = function(command, mathlist, atoms) {
    if (typeof this.config.onAnnounce === 'function') {
        this.config.onAnnounce(this, command, mathlist, atoms);
    }
}


MathField.prototype._onFocus = function() {
    if (this.blurred) {
        this.blurred = false;

        // The textarea may be a span (on mobile, for example), so check that
        // it has a focus() before calling it.
        if (this.textarea.focus) this.textarea.focus();
        if (this.config.virtualKeyboardMode === 'onfocus') {
            this.showVirtualKeyboard_();
        }
        Popover.updatePopoverPosition(this);
        if (this.config.onFocus) this.config.onFocus(this);
        this._requestUpdate();
    }
}

MathField.prototype._onBlur = function() {
    if (!this.blurred) {
        this.blurred = true;
        this.ariaLiveText.textContent = '';
        if (this.config.virtualKeyboardMode === 'onfocus') {
            this.hideVirtualKeyboard_();
        }
        this.complete_({discard: true});
        this._requestUpdate();
        if (this.config.onBlur) this.config.onBlur(this);
    }
}

MathField.prototype._onResize = function() {
    this.element.classList.remove('ML__isNarrowWidth', 'ML__isWideWidth', 'ML__isExtendedWidth');
    if (window.innerWidth >= 1024) {
        this.element.classList.add('ML__isExtendedWidth');
    } else if (window.innerWidth >= 768) {
        this.element.classList.add('ML__isWideWidth');
    } else {
        this.element.classList.add('ML__isNarrowWidth');
    }
    Popover.updatePopoverPosition(this);
}


MathField.prototype.toggleKeystrokeCaption_ = function() {
    this.keystrokeCaptionVisible = !this.keystrokeCaptionVisible;
    this.keystrokeCaption.innerHTML = '';
    if (!this.keystrokeCaptionVisible) {
        this.keystrokeCaption.style.visibility = 'hidden';
    }
}


MathField.prototype._showKeystroke = function(keystroke) {
    const vb = this.keystrokeCaption;
    if (vb && this.keystrokeCaptionVisible) {
        const bounds = this.element.getBoundingClientRect();
        vb.style.left = bounds.left + 'px';
        vb.style.top = (bounds.top - 64) + 'px';
        vb.innerHTML = '<span>' +
            (Shortcuts.stringify(keystroke) || keystroke) +
            '</span>' + vb.innerHTML;
        vb.style.visibility = 'visible';
        setTimeout(function() {
            if (vb.childNodes.length > 0) {
                vb.removeChild(vb.childNodes[vb.childNodes.length - 1]);
            }
            if (vb.childNodes.length === 0) {
                vb.style.visibility = 'hidden';
            }
        }, 3000);
    }
}

/**
 * @param {string|string[]} command - A selector, or an array whose first element
 * is a selector, and whose subsequent elements are arguments to the selector.
 * Note that selectors do not include a final "_". They can be passed either 
 * in camelCase or kebab-case. So:
 * ```javascript
 * mf.$perform('selectAll');
 * mf.$perform('select-all');
 * ```
 * both calls are valid and invoke the same selector.
 * 
 * @method MathField#$perform
 */
MathField.prototype.$perform = function(command) {
    if (!command) return false;
    let handled = false;
    let selector;
    let args = [];
    let dirty = false;
    if (Array.isArray(command)) {
        selector =  command[0];
        args = command.slice(1);
    } else {
        selector = command;
    }
    // Convert kebab case (like-this) to camel case (likeThis).
    selector = selector.replace(/-\w/g, (m) => m[1].toUpperCase() );

    selector += '_';

    if (typeof this.mathlist[selector] === 'function') {
        if (/^(delete|transpose|add)/.test(selector)) {
            this._resetKeystrokeBuffer();
        }

        if (/^(delete|transpose|add)/.test(selector) && this.mode !== 'command') {
            // Update the undo state to account for the current selection
            this.undoManager.pop();
            this.undoManager.snapshot(this.config);
        }
        this.mathlist[selector](...args);
        if (/^(delete|transpose|add)/.test(selector) && this.mode !== 'command') {
            this.undoManager.snapshot(this.config);
        }
        if (/^(delete)/.test(selector) && this.mode === 'command') {
            const command = this.mathlist.extractCommandStringAroundInsertionPoint();
<<<<<<< HEAD
            const suggestions = this._getSuggestions(command);
=======
            const suggestions = Definitions.suggest(command);
>>>>>>> 7ed08686
            if (suggestions.length === 0) {
                Popover.hidePopover(this);
            } else {
                Popover.showPopoverWithLatex(this, 
                    suggestions[0].match, suggestions.length > 1);
            }
        }
        dirty = true;
        handled = true;
    } else if (typeof this[selector] === 'function') {
        dirty = this[selector](...args);

        handled = true;
    }

    // If the command changed the selection so that it is no longer 
    // collapsed, or if it was an editing command, reset the inline
    // shortcut buffer and the user style
    if (!this.mathlist.isCollapsed() || /^(transpose|paste|complete|((moveToNextChar|moveToPreviousChar|extend).*))_$/.test(selector)) {
        this._resetKeystrokeBuffer();
        this.style = {};
    }

    // Render the mathlist
    if (dirty) this._requestUpdate();

    return handled;
}

/**
 * Perform a command, but:
 * * focus the mathfield
 * * provide haptic and audio feedback
 * This is used by the virtual keyboard when command keys (delete, arrows, etc..)
 * are pressed.
 * @param {string} command
 */
MathField.prototype.performWithFeedback_ = function(command) {
    this.focus();

    if (this.config.keypressVibration && navigator.vibrate) {
        navigator.vibrate(HAPTIC_FEEDBACK_DURATION);
    }

    // Convert kebab case to camel case.
    command = command.replace(/-\w/g, (m) => m[1].toUpperCase() );

    if (command === 'moveToNextPlaceholder' ||
        command === 'moveToPreviousPlaceholder' ||
        command === 'complete') {
        if (this.returnKeypressSound) {
            this.returnKeypressSound.load();
            this.returnKeypressSound.play().catch(err => console.warn(err));
        } else if (this.keypressSound) {
            this.keypressSound.load();
            this.keypressSound.play().catch(err => console.warn(err));
        }
    } else if (command === 'deletePreviousChar' ||
        command === 'deleteNextChar' ||
        command === 'deletePreviousWord' ||
        command === 'deleteNextWord' ||
        command === 'deleteToGroupStart' ||
        command === 'deleteToGroupEnd' ||
        command === 'deleteToMathFieldStart' ||
        command === 'deleteToMathFieldEnd') {
            if (this.deleteKeypressSound) {
                this.deleteKeypressSound.load();
                this.deleteKeypressSound.play().catch(err => console.warn(err));
            } else if (this.keypressSound) {
                this.keypressSound.load();
                this.keypressSound.play().catch(err => console.warn(err));
            }
    } else if (this.keypressSound) {
        this.keypressSound.load();
        this.keypressSound.play().catch(err => console.warn(err));
    }

    return this.$perform(command);
}



/**
 * Convert the atoms before the anchor to 'text' mode
 * @param {number} count - how many atoms back to look at
 * @param {function} until - callback to indicate when to stop
 */
MathField.prototype.convertLastAtomsToText_ = function(count, until) {
    if (typeof count === 'function') {
        until = count;
        count = Infinity;
    }
    if (count === undefined) count = Infinity;
    let i = 0;
    let done = false;
    this.mathlist.contentWillChange();
    while (!done) {
        const atom = this.mathlist.sibling(i);
        done = count === 0 || !atom || atom.mode !== 'math' || 
            !(/mord|textord|mpunct/.test(atom.type) || 
                (atom.type === 'mop' && /[a-zA-Z]+/.test(atom.body))) ||
            atom.superscript || atom.subscript || 
            (until && !until(atom));
        if (!done) {
            atom.applyStyle({mode:'text'});
            atom.latex = atom.body;
        }
        i -= 1;
        count -= 1;
    }
    this.mathlist.contentDidChange();
}

/**
 * Convert the atoms before the anchor to 'math' mode 'mord'
 * @param {number} count - how many atoms back to look at
 * @param {function} until - callback to indicate when to stop
 */
MathField.prototype.convertLastAtomsToMath_ = function(count, until) {
    if (typeof count === 'function') {
        until = count;
        count = Infinity;
    }
    if (count === undefined) count = Infinity;

    this.mathlist.contentWillChange();

    let i = 0;
    let done = false;
    while (!done) {
        const atom = this.mathlist.sibling(i);
        done = count === 0 || !atom || atom.mode !== 'text' || 
            atom.body === ' ' ||
            (until && !until(atom));
        if (!done) {
            atom.applyStyle({mode:'math', type:'mord'});
        }
        i -= 1;
        count -= 1;
    }

    this.removeIsolatedSpace_();

    this.mathlist.contentDidChange();
}

/**
 * Going backwards from the anchor, if a text zone consisting of a single
 * space character is found (i.e. it is surrounded by math zone), 
 * remove it.
 */
MathField.prototype.removeIsolatedSpace_ = function() {
    let i = 0;
    while (this.mathlist.sibling(i) && this.mathlist.sibling(i).mode === 'math') {
        i -= 1;
    }

    // If the atom before the last one converted is a
    // text mode space, preceded by a math mode atom,
    // remove the space
    if (this.mathlist.sibling(i) && 
        this.mathlist.sibling(i).mode === 'text' && 
        this.mathlist.sibling(i).body === ' ' && (
            !this.mathlist.sibling(i - 1) || 
            this.mathlist.sibling(i - 1).mode === 'math'
    )) {
        this.mathlist.contentWillChange();
        this.mathlist.siblings().splice(i - 1, 1);
        this.mathlist.contentDidChange();
        // We need to adjust the selection after doing some surgery on the atoms list
        // But we don't want to receive selection notification changes 
        // which could have a side effect of changing the mode :(
        const save = this.mathlist.suppressChangeNotifications;
        this.mathlist.suppressChangeNotifications = true;
        this.mathlist.setSelection(this.mathlist.anchorOffset() - 1);
        this.mathlist.suppressChangeNotifications = save;
    }
}


/**
 * Return the characters before anchor that could potentially be turned
 * into text mode.
 * This excludes things like 'mop' (e.g. \sin)
 * @return {string}
 * @method MathField#getTextBeforeAnchor_
 * @private
 */
MathField.prototype.getTextBeforeAnchor_ = function() {
    // Going backwards, accumulate
    let result = '';
    let i = 0;
    let done = false;
    while (!done) {
        const atom = this.mathlist.sibling(i);
        done = !(atom && 
            ((atom.mode === 'text' && !atom.type) || 
            (atom.mode === 'math' && /mord|textord|mpunct/.test(atom.type))));
        if (!done) {
            result = atom.body + result;
        }
        i -= 1;
    }
    return result;
}


/**
 * Consider whether to switch mode give the content before the anchor
 * and the character being input
 * 
 * @param {string} keystroke
 * @param {Event} evt - a Event corresponding to the keystroke
 * @method MathField#smartMode_
 * @return {boolean} true if the mode should change
 * @private
 */
MathField.prototype.smartMode_ = function(keystroke, evt) {
    if (this.smartModeSuppressed) return false;
    if (this.mathlist.endOffset() < this.mathlist.siblings().length - 1) return false;
    if (!evt || evt.ctrlKey || evt.metaKey) return false;
    const c = Keyboard.eventToChar(evt);
    if (c.length > 1) return false;   // Backspace, Left, etc...
    if (!this.mathlist.isCollapsed()) {
        // There is a selection
        if (this.mode === 'text') {
            if (/[/_^]/.test(c)) return true;
        }

        return false;
    }
    const context = this.getTextBeforeAnchor_() + c;
    if (this.mode === 'text') {
        // We're in text mode. Should we switch to math?

        if (keystroke === 'Esc' || /[/\\]/.test(c)) {
            // If this is a command for a fraction,
            // or the '\' command mode key
            // switch to 'math'
            return true;
        }

        if (/[\^_]/.test(c)) {
            // If this is a superscript or subscript
            // switch to 'math'
            if (/(^|\s)[a-zA-Z][^_]$/.test(context)) {
                // If left hand context is a single letter,
                // convert it to math
                this.convertLastAtomsToMath_(1);
            }

            return true;
        }

        // If this is a closing matching fence
        // switch to 'math' mode
        const lFence = {')' : '(', '}' : '{', ']' : '['}[c];
        if (lFence && this.mathlist.parent() && 
            this.mathlist.parent().type === 'leftright' &&
            this.mathlist.parent().leftDelim === lFence) {
            return true;
        }


        if (/(^|[^a-zA-Z])(a|I)[ ]$/.test(context)) {
            // Single letters that are valid words in the current language
            // Do nothing. @todo: localization
            return false;
        }

        if (/[$€£₤₺¥¤฿¢₡₧₨₹₩₱]/u.test(c)) {
            // A currency symbol.
            // Switch to math mode
            return true;
        }

        if (/(^|[^a-zA-Z'’])[a-zA-Z][ ]$/.test(context)) {
            // An isolated letter, followed by a space:
            // Convert the letter to math, stay in text mode.
            this.convertLastAtomsToMath_(1);
            return false;
        }

        if (/[^0-9]\.[^0-9\s]$/.test(context)) {
            // A period followed by something other than space or a digit
            // and not preceded by a digit.
            // We thought this was a text period, but turns out it's not
            // Turn it into a \cdot
            this.convertLastAtomsToMath_(1);
            const atom = this.mathlist.sibling(0);
            atom.body = '⋅';        // centered dot
            atom.autoFontFamily = 'cmr';
            atom.latex = '\\cdot';

            return true;
        }

        if (/(^|\s)[a-zA-Z][^a-zA-Z]$/.test(context)) {
            // Single letter (x), followed by a non-letter (>, =...)
            this.convertLastAtomsToMath_(1);
            return true;
        }

        if (/\.[0-9]$/.test(context)) {
            // If the new character is a digit, 
            // and it was preceded by a dot (which may have been converted
            // to text)
            // turn the dot back into 'math'
            this.convertLastAtomsToMath_(1);
            return true;
        }

        if (/[(][0-9+\-.]$/.test(context)) {
            // An open paren followed by a number
            // Turn the paren back to math and switch.
            this.convertLastAtomsToMath_(1);
            return true;
        }

        if (/[(][a-z][,;]$/.test(context)) {
            // An open paren followed by a single letter, then a "," or ";"
            // Turn the paren back and letter to math and switch.
            this.convertLastAtomsToMath_(2);
            return true;
        }

        // The tests above can look behind and change what had previously
        // been entered. Now, let's just look at the typed character.
        if (/[0-9+\-=><*|]$/.test(c)) {
            // If this new character looks like a number,
            // or a relational operator (=, <, >)
            // or a "*" or "|"
            // (note that <=, >=, etc... are handled separately as shortcuts)
            // switch to 'math'
            this.removeIsolatedSpace_();
            return true;
        }

    } else {
        // We're in math mode. Should we switch to text?
        if (keystroke === 'Spacebar') {
            this.convertLastAtomsToText_(a => /[a-z][:,;.]$/.test(a.body));
            return true;
        }
        if (/[a-zA-Z]{3,}$/.test(context) && !/(dxd|abc|xyz|uvw)$/.test(context)) {
            // A sequence of three characters
            // (except for some exceptions)
            // Convert them to text.
            this.convertLastAtomsToText_(a => /[a-zA-Z:,;.]/.test(a.body));
            return true;
        }
        if (/(^|\W)(if|If)$/i.test(context)) {
            // @todo localization
            this.convertLastAtomsToText_(1);
            return true;
        }
        if (/(\u0393|\u0394|\u0398|\u039b|\u039E|\u03A0|\u03A3|\u03a5|\u03a6|\u03a8|\u03a9|[\u03b1-\u03c9]|\u03d1|\u03d5|\u03d6|\u03f1|\u03f5){3,}$/u.test(context) && 
            !/(αβγ)$/.test(context)) {
            // A sequence of three *greek* characters
            // (except for one exception)
            // Convert them to text.
            this.convertLastAtomsToText_(a => /(:|,|;|.|\u0393|\u0394|\u0398|\u039b|\u039E|\u03A0|\u03A3|\u03a5|\u03a6|\u03a8|\u03a9|[\u03b1-\u03c9]|\u03d1|\u03d5|\u03d6|\u03f1|\u03f5)/u.test(a.body));
            return true;
        }

        if (/\?|\./.test(c)) {
            // If the last character is a period or question mark, 
            // turn it to 'text'
            return true;
        }
    }
    return false;
}





/**
 * @param {string} keystroke
 * @param {Event} evt - optional, an Event corresponding to the keystroke
 * @method MathField#_onKeystroke
 * @private
 */
MathField.prototype._onKeystroke = function(keystroke, evt) {
    // 1. Display the keystroke in the keystroke panel (if visible)
    this._showKeystroke(keystroke);

    // 2. Reset the timer for the keystroke buffer reset
    clearTimeout(this.keystrokeBufferResetTimer);

    // 3. Give a chance to the custom keystroke handler to intercept the event
    if (this.config.onKeystroke && !this.config.onKeystroke(this, keystroke, evt)) {
        if (evt && evt.preventDefault) {
            evt.preventDefault();
            evt.stopPropagation();
        }
        return false;
    }

    // 4. Let's try to find a matching shortcut or command
    let shortcut;
    let stateIndex;
    let selector;
    let resetKeystrokeBuffer = false;

    // 4.1 Check if the keystroke, prefixed with the previously typed keystrokes,
    // would match a long shortcut (i.e. '~~')
    // Ignore the key if command or control is pressed (it may be a shortcut, 
    // see 4.3)
    if (this.mode !== 'command' && (!evt || (!evt.ctrlKey && !evt.metaKey))) {
        const c = Keyboard.eventToChar(evt);
        // The Backspace key will be handled as a delete command later (5.4)
        // const c = Keyboard.eventToChar(evt);
        if (c !== 'Backspace') {
            if (!c || c.length > 1) {
                // It was a non-alpha character (PageUp, End, etc...)
                this._resetKeystrokeBuffer();
            } else {
                // Find the longest substring that matches a shortcut
                const candidate = this.keystrokeBuffer + c;
                let i = 0;
                while (!shortcut && i < candidate.length) {
                    let siblings;
                    if (this.keystrokeBufferStates[i]) {
                        const mathlist = new EditableMathlist.EditableMathlist();
                        mathlist.root = MathAtom.makeRoot('math', ParserModule.parseTokens(
                            Lexer.tokenize(this.keystrokeBufferStates[i].latex), 
                            this.config.default, null, this.config.macros));
                        mathlist.setPath(this.keystrokeBufferStates[i].selection);
                        siblings = mathlist.siblings();
                    } else {
                        siblings = this.mathlist.siblings();
                    }
                    shortcut = Shortcuts.forString(this.mode, siblings,
                        candidate.slice(i), this.config);
                    i += 1;
                }
                stateIndex = i - 1;
                this.keystrokeBuffer += c;
                this.keystrokeBufferStates.push(this.undoManager.save());
                if (Shortcuts.startsWithString(candidate, this.config).length <= 1) {
                    resetKeystrokeBuffer = true;
                } else {
                    if (this.config.inlineShortcutTimeout) {
                        // Set a timer to reset the shortcut buffer
                        this.keystrokeBufferResetTimer = setTimeout(() => {
                            this._resetKeystrokeBuffer();
                        }, this.config.inlineShortcutTimeout);
                    }
                }
            }
        }
    }


    // 4.2. Should we switch mode?
    // Need to check this before determing if there's a valid shortcut
    // since if we switch to math mode, we may want to apply the shortcut
    // e.g. "slope = rise/run"
    if (this.config.smartMode) {
        const previousMode = this.mode;
        if (shortcut) {
            // If we found a shortcut (e.g. "alpha"),
            // switch to math mode and insert it
            this.mode = 'math'
        } else if (this.smartMode_(keystroke, evt)) {
            this.mode = {'math':'text', 'text':'math'}[this.mode];
            selector = '';
        }
        // Notify of mode change
        if (this.mode !== previousMode && typeof this.config.onModeChange === 'function') {
            this.config.onModeChange(this, this.mode)
        }
    }

    // 4.3 Check if this matches a keystroke shortcut
    // Need to check this **after** checking for inline shortcuts because
    // shift+backquote is a keystroke that inserts "\~"", but "~~" is a 
    // shortcut for "\approx" and needs to have priority over shift+backquote
    if (!shortcut && !selector) {
        selector = Shortcuts.selectorForKeystroke(this.mode, keystroke);
    }

    // No shortcut :( We're done.
    if (!shortcut && !selector) return true;

    // 5. Perform the action matching this shortcut

    // 5.1 Remove any error indicator (wavy underline) on the current command 
    // sequence (if there are any)
    this.mathlist.decorateCommandStringAroundInsertionPoint(false);

    // 5.2 If we have a `moveAfterParent` selector (usually triggered with 
    // `spacebar), and we're at the end of a smart fence, close the fence with 
    // an empty (.) right delimiter
    const parent = this.mathlist.parent();
    if (selector === 'moveAfterParent' && parent && 
        parent.type === 'leftright' && 
        this.mathlist.endOffset() === this.mathlist.siblings().length - 1 &&
        this.config.smartFence && 
        this.mathlist._insertSmartFence('.')) {
            // Pressing the space bar (moveAfterParent selector) when at the end 
            // of a potential smartfence will close it as a semi-open fence
        selector = '';
        this._requestUpdate(); // Re-render the closed smartfence
    }

    // 5.3 If this is the Spacebar and we're just before or right after 
    // a text zone, insert the space inside the text zone
    if (this.mode === 'math' && keystroke === 'Spacebar' && !shortcut) {
        const nextSibling = this.mathlist.sibling(1);
        const previousSibling = this.mathlist.sibling(-1);
        if ((nextSibling && nextSibling.mode === 'text') || 
            (previousSibling && previousSibling.mode === 'text')) {
            this.mathlist.insert(' ', { mode: 'text' });
        } 
    }

    // 5.4 If there's a selector, perform it.
    if ((selector && !this.$perform(selector)) || shortcut) {

        // // 6.5 insert the shortcut
        if (shortcut) {
            // If the shortcut is a mandatory escape sequence (\}, etc...) 
            // don't make it undoable, this would result in syntactically incorrect
            // formulas
            if (!/^(\\{|\\}|\\[|\\]|\\@|\\#|\\$|\\%|\\^|\\_|\\backslash)$/.test(shortcut)) {
                // To enable the substitution to be undoable,
                // insert the character before applying the substitution
                const style = {...this.mathlist.anchorStyle(), ...this.style};
                this.mathlist.insert(Keyboard.eventToChar(evt), {
                    suppressChangeNotifications: true,
                    mode: this.mode,
                    style: style
                });
                const saveMode = this.mode;

                // Create a snapshot with the inserted character
                this.undoManager.snapshotAndCoalesce(this.config);

                // Revert to the state before the beginning of the shortcut
                // (restore doesn't change the undo stack)
                this.undoManager.restore(this.keystrokeBufferStates[stateIndex], 
                    {...this.config, suppressChangeNotifications: true });
                this.mode = saveMode;
            }

            this.mathlist.contentWillChange();
            const save = this.mathlist.suppressChangeNotifications;
            this.mathlist.suppressChangeNotifications = true;

            // Insert the substitute, possibly as a smart fence
            const style = {...this.mathlist.anchorStyle(), ...this.style};
            this.mathlist.insert(shortcut, {
                format: 'latex', 
                mode: this.mode,
                style: style,
                smartFence: true
            });

            // Check if as a result of the substitution there is now an isolated
            // (text mode) space (surrounded by math). In which case, remove it.
            this.removeIsolatedSpace_();

            // Switch (back) to text mode if the shortcut ended with a space
            if (shortcut.endsWith(' ')) {
                this.mode = 'text';
                this.mathlist.insert(' ', {mode: 'text', style: style});
            }

            this.mathlist.suppressChangeNotifications = save;
            this.mathlist.contentDidChange();

            this.undoManager.snapshot(this.config);
            this._requestUpdate();
            this._announce('replacement');

            // If we're done with the shortcuts (found a unique one), reset it.
            if (resetKeystrokeBuffer) {
                this._resetKeystrokeBuffer();
            }
        }
    }

    // 6. Make sure the insertion point is scrolled into view
    this.scrollIntoView();

    // 7. Keystroke has been handled, if it wasn't caught in the default
    // case, so prevent propagation
    if (evt && evt.preventDefault) {
        evt.preventDefault();
        evt.stopPropagation();
    }
    return false;
}





/**
 * This handler is invoked when text has been typed, pasted in or input with
 * an input method. As a result, `text` can be a sequence of characters to
 * be inserted.
 * @param {string} text
 * @param {object} options
 * @param {boolean} options.focus - If true, the mathfield will be focused
 * @param {boolean} options.feedback - If true, provide audio and haptic feedback
 * @param {boolean} options.simulateKeystroke - If true, generate some synthetic
 * keystrokes (useful to trigger inline shortcuts, for example)
 * @param {boolean} options.commandMode - If true, switch to command mode if
 * necessary, then insert text
 */
MathField.prototype._onTypedText = function(text, options) {
    options = options || {};

    // Focus, then provide audio and haptic feedback
    if (options.focus) this.$focus();
    if (options.feedback) {
         if (this.config.keypressVibration && navigator.vibrate) {
            navigator.vibrate(HAPTIC_FEEDBACK_DURATION);
        }
        if (this.keypressSound) {
            this.keypressSound.load();            
            this.keypressSound.play().catch(err => console.warn(err));
        }
    }

    if (options.commandMode && this.mode !== 'command') {
        this.switchMode_('command');
    }

    // Remove any error indicator on the current command sequence
    // (if there is one)
    this.mathlist.decorateCommandStringAroundInsertionPoint(false);

    if (options.simulateKeystroke) {
        // for (const c of text) {
        const c = text.charAt(0);
        const ev = Keyboard.charToEvent(c);
        if (!this.$keystroke(Keyboard.keyboardEventToString(ev), ev)) return;
        // }
    }


    // Insert the specified text at the current insertion point.
    // If the selection is not collapsed, the content will be deleted first.

    let popoverText = '';
    let displayArrows = false;

    if (this.pasteInProgress) {
        this.pasteInProgress = false;
        // This call was made in response to a paste event.
        // Interpret `text` as a 'smart' expression (could be LaTeX, could be 
        // UnicodeMath)
        this.mathlist.insert(text, {
            smartFence: this.config.smartFence, 
            mode: 'math'
        });

    } else {
        const style = {...this.mathlist.anchorStyle(), ...this.style};
        // Decompose the string into an array of graphemes.
        // This is necessary to correctly process what is displayed as a single
        // glyph (a grapheme) but which is composed of multiple Unicode 
        // codepoints. This is the case in particular for some emojis, such as
        // those with a skin tone modifier, the country flags emojis or 
        // compound emojis such as the professional emojis, including the
        // David Bowie emoji: 👨🏻‍🎤
        const graphemes = GraphemeSplitter.splitGraphemes(text);
        for (const c of graphemes) {
            if (this.mode === 'command') {
                this.mathlist.removeSuggestion();
                this.suggestionIndex = 0;
                const command = this.mathlist.extractCommandStringAroundInsertionPoint();
                const suggestions = this._getSuggestions(command + c);
                displayArrows = suggestions.length > 1;
                if (suggestions.length === 0) {
                    this.mathlist.insert(c, {mode: 'command'});
                    if (/^\\[a-zA-Z\\*]+$/.test(command + c)) {
                        // This looks like a command name, but not a known one
                        this.mathlist.decorateCommandStringAroundInsertionPoint(true);
                    }
                    Popover.hidePopover(this);
                } else {
                    this.mathlist.insert(c, {mode: 'command'});
                    if (suggestions[0].match !== command + c) {
                        this.mathlist.insertSuggestion(suggestions[0].match,
                            -suggestions[0].match.length + command.length + 1);
                    }
                    popoverText = suggestions[0].match;
                }
            } else if (this.mode === 'math') {
                // Some characters are mapped to commands. Handle them here.
                // This is important to handle synthetic text input and
                // non-US keyboards, on which, fop example, the '^' key is
                // not mapped to  'Shift-Digit6'.
                const selector = {
                    '^': 'moveToSuperscript',
                    '_': 'moveToSubscript',
                    ' ': 'moveAfterParent'
                }[c];
                if (selector) {
                    if (selector === 'moveToSuperscript') {
                        if (this._superscriptDepth() >= this.config.scriptDepth[1]) {
                            this._announce('plonk');
                            return;
                        }
                    } else if (selector === 'moveToSubscript') {
                        if (this._subscriptDepth() >= this.config.scriptDepth[0]) {
                            this._announce('plonk');
                            return;
                        }
                    }
                    this.$perform(selector);
                } else {
                    if (this.config.smartSuperscript && 
                        this.mathlist.relation() === 'superscript' &&
                        /[0-9]/.test(c) && 
                        this.mathlist.siblings().filter(x => x.type !== 'first').length === 0) { 
                            // We are inserting a digit into an empty superscript
                            // If smartSuperscript is on, insert the digit, and 
                            // exit the superscript.
                            this.mathlist.insert(c, { mode: 'math', style: style });
                            this.mathlist.moveAfterParent_();

                    } else {
                        this.mathlist.insert(c, { 
                            mode: 'math', 
                            style: style, 
                            smartFence: this.config.smartFence 
                        });
                    }
                }
            } else if (this.mode === 'text') {
                this.mathlist.insert(c, { mode: 'text', style: style });

            }
        }
    }

    if (this.mode !== 'command') {
        this.undoManager.snapshotAndCoalesce(this.config);
    }


    // Render the mathlist
    this._requestUpdate();

    // Make sure the insertion point is visible
    this.scrollIntoView();

    // Since the location of the popover depends on the position of the caret
    // only show the popover after the formula has been rendered and the
    // position of the caret calculated
    Popover.showPopoverWithLatex(this, popoverText, displayArrows);
}


/**
 * Return a hash (32-bit integer) representing the content of the mathfield
 * (but not the selection state)
 */
MathField.prototype._hash = function() {
    let result = 0;
    const str = this.mathlist.root.toLatex(false);
    for (let i = 0; i < str.length; i++) {
        result = result * 31 + str.charCodeAt(i);
        result = result | 0;   // Force it to a 32-bit number
    }
    return Math.abs(result);
}


MathField.prototype._requestUpdate = function() {
    if (!this.dirty) {
        this.dirty = true;
        requestAnimationFrame(_ => this._render());
    }
}

/**
 * Lay-out the math field and generate the DOM.
 *
 * This is usually done automatically, but if the font-size, or other geometric
 * attributes are modified, outside of MathLive, this function may need to be
 * called explicitly.
 *
 * @method MathField#render
 * @private
 */
MathField.prototype._render = function(renderOptions) {
    renderOptions = renderOptions || {};

    this.dirty = false;

    //
    // 1. Stop and reset read aloud state
    //
    if (!window.mathlive) window.mathlive = {};

    //
    // 2. Validate selection
    //
    if (!this.mathlist.anchor()) {
        console.warn('Invalid selection, resetting it. ' + MathPath.pathToString(this.mathlist.path));
        this.mathlist.path = [{relation: 'body', offset: 0}];
    }

    //
    // 3. Update selection state and blinking cursor (caret)
    //
    this.mathlist.forEach( a => {
            a.caret = '';
            a.isSelected = false;
        } );

    const hasFocus = this.$hasFocus();
    if (this.mathlist.isCollapsed()) {
        this.mathlist.anchor().caret = hasFocus ? this.mode : '';
    } else {
        this.mathlist.forEachSelected( a => { a.isSelected = true });
    }

    //
    // 4. Create spans corresponding to the updated mathlist
    //
    const spans = MathAtom.decompose(
        {
            mathstyle: 'displaystyle',
            generateID: {
                // Using the hash as a seed for the ID
                // keeps the IDs the same until the content of the field changes.
                seed: this._hash(),
                // The `groupNumbers` flag indicates that extra spans should be generated
                // to represent group of atoms, for example, a span to group
                // consecutive digits to represent a number.
                groupNumbers: renderOptions.forHighlighting,
            },
            macros: this.config.macros
        }, this.mathlist.root);

    //
    // 5. Construct struts around the spans
    //

    const base = Span.makeSpan(spans, 'ML__base');
    base.attributes = {
        // Sometimes Google Translate kicks in an attempts to 'translate' math
        // This doesn't work very well, so turn off translate
        'translate': 'no',
        // Hint to screen readers to not attempt to read this span
        // They should use instead the 'aria-label' below.
        'aria-hidden': 'true'
    }

    const topStrut = Span.makeSpan('', 'ML__strut')
    topStrut.setStyle('height', base.height, 'em');
    const struts = [topStrut];
    if (base.depth !== 0) {
        const bottomStrut = Span.makeSpan('', 'ML__strut--bottom');
        bottomStrut.setStyle('height', base.height + base.depth, 'em');
        bottomStrut.setStyle('vertical-align', -base.depth, 'em');
        struts.push(bottomStrut);
    }
    struts.push(base);
    const wrapper = Span.makeSpan(struts, 'ML__mathlive');

    //
    // 6. Generate markup and accessible node
    //

    this.field.innerHTML = wrapper.toMarkup(0, this.config.horizontalSpacingScale);
    this.field.classList.toggle('ML__focused', hasFocus);
    // Probably want to generate content on the fly depending on what to speak
    this.accessibleNode.innerHTML =
       "<math xmlns='http://www.w3.org/1998/Math/MathML'>" +
           MathAtom.toMathML(this.mathlist.root, this.config) +
       "</math>";
    //this.ariaLiveText.textContent = "";

    //
    // 7. Calculate selection rectangle
    //

    const selectionRect = this._getSelectionBounds();
    if (selectionRect) {
        const selectionElement = document.createElement('div');
        selectionElement.classList.add('ML__selection');
        selectionElement.style.position = 'absolute';
        selectionElement.style.left = selectionRect.left + 'px';
        selectionElement.style.top = selectionRect.top + 'px';
        selectionElement.style.width = Math.ceil(selectionRect.right - selectionRect.left) + 'px';
        selectionElement.style.height = Math.ceil(selectionRect.bottom - selectionRect.top - 1) + 'px';
        this.field.insertBefore(selectionElement, this.field.childNodes[0])
    }
}


MathField.prototype._onPaste = function() {
    // Make note we're in the process of pasting. The subsequent call to
    // onTypedText() will take care of interpreting the clipboard content
    this.pasteInProgress = true;
    return true;
}

MathField.prototype._onCut = function() {
    // Clearing the selection will have the side effect of clearing the
    // content of the textarea. However, the textarea value is what will
    // be copied to the clipboard, so defer the clearing of the selection
    // to later, after the cut operation has been handled.
    setTimeout(function() {
        this.$clearSelection();
        this._requestUpdate();
    }.bind(this), 0);
    return true;
}

MathField.prototype._onCopy = function(e) {
    if (this.mathlist.isCollapsed()) {
        e.clipboardData.setData('text/plain', this.$text('latex-expanded'));
        e.clipboardData.setData('application/json', this.$text('json'));
        e.clipboardData.setData('application/xml', this.$text('mathML'));
    } else {
        e.clipboardData.setData('text/plain', this.$selectedText('latex-expanded'));
        e.clipboardData.setData('application/json', this.$selectedText('json'));
        e.clipboardData.setData('application/xml', this.$selectedText('mathML'));
    }

    // Prevent the current document selection from being written to the clipboard.
    e.preventDefault();
}


MathField.prototype.formatMathlist = function(root, format) {
    format = format || 'latex';
    let result = '';
    if (format === 'latex' || format === 'latex-expanded') {
        result = root.toLatex(format === 'latex-expanded');

    } else if (format === 'mathML') {
        result = root.toMathML(this.config);

    } else if (format === 'spoken') {
        result = MathAtom.toSpeakableText(root, this.config);

    } else if (format === 'spoken-text') {
        const saveTextToSpeechMarkup = this.config.textToSpeechMarkup;
        this.config.textToSpeechMarkup = '';
        result = MathAtom.toSpeakableText(root, this.config);
        this.config.textToSpeechMarkup = saveTextToSpeechMarkup;

    } else if (format === 'spoken-ssml' ||  format === 'spoken-ssml-withHighlighting') {
<<<<<<< HEAD
        const save = this.config.textToSpeechMarkup;
=======
        const saveTextToSpeechMarkup = this.config.textToSpeechMarkup;
        const saveGenerateID = this.config.generateID;
>>>>>>> 7ed08686
        this.config.textToSpeechMarkup = 'ssml';
        if (format === 'spoken-ssml-withHighlighting') {
            this.config.generateID = true;
        }
        result = MathAtom.toSpeakableText(root, this.config);
        this.config.textToSpeechMarkup = saveTextToSpeechMarkup;
        this.config.generateID = saveGenerateID;

    } else if (format === 'json') {
        const json = MathAtom.toAST(root, this.config);
        result = JSON.stringify(json);
    
    } else if (format === 'ASCIIMath') {
        result = toASCIIMath(root, this.config);

    } else {
        console.warn('Unknown format :', format);
    }

    return result;
}




//
// PUBLIC API
//

/**
 * Return a textual representation of the mathfield.
 * @param {string} [format='latex']. One of
 *    * `'latex'`
 *    * `'latex-expanded'` : all macros are recursively expanded to their definition
 *    * `'spoken'`
 *    * `'spoken-text'`
 *    * `'spoken-ssml'`
<<<<<<< HEAD
  *    * `spoken-ssml-withHighlighting`
*    * `'mathML'`
=======
 *    * `spoken-ssml-withHighlighting`
 *    * `'mathML'`
>>>>>>> 7ed08686
 *    * `'json'`
 * @return {string}
 * @method MathField#$text
 */
MathField.prototype.$text = function(format) {
    return this.formatMathlist(this.mathlist.root, format);
}

/**
 * Return a textual representation of the selection in the mathfield.
 * @param {string} [format='latex']. One of
 *    * `'latex'`
 *    * `'latex-expanded'` : all macros are recursively expanded to their definition
 *    * `'spoken'`
 *    * `'spoken-text'`
 *    * `'spoken-ssml'`
 *    * `spoken-ssml-withHighlighting`
 *    * `'mathML'`
 *    * `'json'`
 * @return {string}
 * @method MathField#$selectedText
 */
MathField.prototype.$selectedText = function(format) {
    const atoms = this.mathlist.getSelectedAtoms();
    if (!atoms) return '';
    const root = MathAtom.makeRoot('math', atoms);
    return this.formatMathlist(root, format);
}


/**
 * Return true if the length of the selection is 0, that is, if it is a single
 * insertion point.
 * @return {boolean}
 * @method MathField#$selectionIsCollapsed
 */
MathField.prototype.$selectionIsCollapsed = function() {
    return this.mathlist.isCollapsed();
}

/**
 * Return the depth of the selection group. If the selection is at the root level,
 * returns 0. If the selection is a portion of the numerator of a fraction
 * which is at the root level, return 1. Note that in that case, the numerator
 * would be the "selection group".
 * @return {number}
 * @method MathField#$selectionDepth
 */
MathField.prototype.$selectionDepth = function() {
    return this.mathlist.path.length;
}

MathField.prototype._superscriptDepth = function() {
    let result = 0;
    let i = 0;
    let atom = this.mathlist.ancestor(i);
    let wasSuperscript = false;
    while (atom) {
        if (atom.superscript || atom.subscript) {
            result += 1;
        }
        if (atom.superscript) {
            wasSuperscript = true;
        } else if (atom.subscript) {
            wasSuperscript = false;
        }
        i += 1;
        atom = this.mathlist.ancestor(i);
    }
    return wasSuperscript ? result : 0;
}

MathField.prototype._subscriptDepth = function() {
    let result = 0;
    let i = 0;
    let atom = this.mathlist.ancestor(i);
    let wasSubscript = false;
    while (atom) {
        if (atom.superscript || atom.subscript) {
            result += 1;
        }
        if (atom.superscript) {
            wasSubscript = false;
        } else if (atom.subscript) {
            wasSubscript = true;
        }
        i += 1;
        atom = this.mathlist.ancestor(i);
    }
    return wasSubscript ? result : 0;
}


/**
 * Return true if the selection starts at the beginning of the selection group.
 * @return {boolean}
 * @method MathField#$selectionAtStart
 */
MathField.prototype.$selectionAtStart = function() {
    return this.mathlist.startOffset() === 0;
}

/**
 * Return true if the selection extends to the end of the selection group.
 * @return {boolean}
 * @method MathField#$selectionAtEnd
 */
MathField.prototype.$selectionAtEnd = function() {
    return this.mathlist.endOffset() >= this.mathlist.siblings().length - 1;
}


/**
 *  True if the entire group is selected
 * */
MathField.prototype.groupIsSelected = function() {
    return this.mathlist.startOffset() === 0 && 
        this.mathlist.endOffset() >= this.mathlist.siblings().length - 1;
}

/**
 * If `text` is not empty, sets the content of the mathfield to the
 * text interpreted as a LaTeX expression.
 * If `text` is empty (or omitted), return the content of the mahtfield as a
 * LaTeX expression.
 * @param {string} text
 * 
 * @param {Object.<string, any>} options
 * @param {boolean} options.suppressChangeNotifications - If true, the
 * handlers for the contentWillChange and contentDidChange notifications will 
 * not be invoked. Default `false`.
 * @param {boolean} options.outputStyles - If false, will not output any font, color, or style related commands.

 * @return {string}
 * @method MathField#$latex
 */
MathField.prototype.$latex = function(text, options) {
    options = options || {
        outputStyles: true
    };
    if (typeof text !== 'undefined') {
        const oldValue = this.mathlist.root.toLatex(options);
        if (text !== oldValue) {
            this.mathlist.insert(text, Object.assign({}, this.config, {
                insertionMode: 'replaceAll',
                selectionMode: 'after',
                format: 'latex',
                mode: 'math',
                suppressChangeNotifications: options.suppressChangeNotifications
            }));
            this.undoManager.snapshot(this.config);
            this._requestUpdate();
        }
        return text;
    }

    // Return the content as LaTeX
    return this.mathlist.root.toLatex(options);
}


/**
 * Return the DOM element associated with this mathfield.
 * 
 * Note that `this.$el().mathfield = this`
 * @return {Element}
 * @method MathField#$el
 */
MathField.prototype.$el = function() {
    return this.element;
}

MathField.prototype.undo_ = MathField.prototype.undo = function() {
    this.complete_();

    // Undo to the previous state
    this.undoManager.undo(this.config);
    return true;
}

MathField.prototype.redo_ = MathField.prototype.redo = function() {
    this.complete_();
    this.undoManager.redo(this.config);
    return true;
}


MathField.prototype.scrollIntoView_ = MathField.prototype.scrollIntoView = function() {
    // If a render is pending, do it now to make sure we have correct layout
    // and caret position
    if (this.dirty) {
        this._render();
    }
    let pos = this._getCaretPosition();
    const fieldBounds = this.field.getBoundingClientRect();
    if (!pos) {
        const selectionBounds = this._getSelectionBounds();
        if (selectionBounds) {
            pos = {
                x: selectionBounds.right + fieldBounds.left - this.field.scrollLeft,
                y: selectionBounds.top  + fieldBounds.top - this.field.scrollTop
            }
        }
    }
    if (pos) {
        const x = pos.x - window.scrollX;
        if (x < fieldBounds.left) {
            this.field.scroll({
                top: 0,
                left: x - fieldBounds.left + this.field.scrollLeft - 20,
                behavior: 'smooth'
            });
        } else if (x > fieldBounds.right) {
            this.field.scroll({
                top: 0,
                left: x - fieldBounds.right + this.field.scrollLeft + 20,
                behavior: 'smooth'
            });
        }
    }
}

MathField.prototype.scrollToStart_ = MathField.prototype.scrollToStart = function() {
    this.field.scroll(0, 0);
}

MathField.prototype.scrollToEnd_ = MathField.prototype.scrollToEnd = function() {
    const fieldBounds = this.field.getBoundingClientRect();
    this.field.scroll(fieldBounds.left - window.scrollX, 0);
}

/**
 *
 * @method MathField#enterCommandMode_
 * @private
 */
MathField.prototype.enterCommandMode_ = function() {
    this.switchMode_('command');
}


MathField.prototype.copyToClipboard_ = function() {
    this.$focus();
    // If the selection is empty, select the entire field before
    // copying it.
    if (this.mathlist.isCollapsed()) {
        this.$select();
    }
    document.execCommand('copy');
    return false;
}

MathField.prototype.cutToClipboard_ = function() {
    this.$focus();
    document.execCommand('cut');
    return true;
}

MathField.prototype.pasteFromClipboard_ = function() {
    this.$focus();
    document.execCommand('paste');
    return true;
}



/**
 * This method can be invoked as a selector with {@linkcode MathField#$perform $perform("insert")}
 * or called explicitly.
 * 
 * It will insert the specified block of text at the current insertion point,
 * according to the insertion mode specified. 
 * 
 * After the insertion, the selection will be set according to the `selectionMode`.
 * @param {string} s - The text to be inserted
 * 
 * @param {Object.<string, any>} [options={}]
 * 
 * @param {string} options.selectionMode - Describes where the selection
 * will be after the insertion:
 *    * `'placeholder'`: the selection will be the first available placeholder
 * in the item that has been inserted (default)
 *    * `'after'`: the selection will be an insertion point after the item that
 * has been inserted,
 *    * `'before'`: the selection will be an insertion point before
 * the item that has been inserted
 *    * `'item'`: the item that was inserted will be selected
 * 
 * @param {string} options.mode - The mode (`'text'` or `'math'`) to use. Default
 * is the current mode.
 *
 * @param {string} options.format - The format of the string `s`:
 *    * `'auto'`: the string is interpreted as a latex fragment or command)
 * (default)
 *    * `'latex'`: the string is interpreted strictly as a latex fragment
 *
 * @param {boolean} options.focus - If true, the mathfield will be focused after 
 * the insertion
 * 
 * @param {boolean} options.feedback - If true, provide audio and haptic feedback
 * 
 * @param {string} options.mode - 'text' or 'math'. If empty, the current mode
 * is used (default)
 * 
 * @param {boolean} options.resetStyle - If true, the style after the insertion
 * is the same as the style before (if false, the style after the 
 * insertion is the style of the last inserted atom).
 *
 * @method MathField#$insert
 */
MathField.prototype.insert_ =
MathField.prototype.$insert = function(s, options) {
    if (typeof s === 'string' && s.length > 0) {
        options = options || {};

        if (options.focus) this.$focus();

        if (options.feedback) {
            if (this.config.keypressVibration && navigator.vibrate) {
                navigator.vibrate(HAPTIC_FEEDBACK_DURATION);
            }
            if (this.keypressSound) {
                this.keypressSound.load();
                this.keypressSound.play();
            }
        }


        if (s === '\\\\') {
            // This string is interpreted as an "insert row after" command
            this.mathlist.addRowAfter_();
        } else if (s === '&') {
            this.mathlist.addColumnAfter_();
        } else {
            const savedStyle = this.style;
            this.mathlist.insert(s, { 
                mode: this.mode, 
                style: this.mathlist.anchorStyle(), 
                ...options 
            });
            if (options.resetStyle) {
                this.style = savedStyle;
            }
        }
        this.undoManager.snapshot(this.config);
        this._requestUpdate();
        return true;
    }
    return false;
}


MathField.prototype.switchMode_ = function(mode, prefix, suffix) {
    this._resetKeystrokeBuffer();
    // Suppress (temporarily) smart mode if switching to/from text or math
    // This prevents switching to/from command mode from supressing smart mode.
    this.smartModeSuppressed = /text|math/.test(this.mode) && /text|math/.test(mode);
    if (prefix) {
        this.$insert(prefix, { 
            format: 'latex', 
            mode: {'math':'text', 'text':'math'}[mode]
        });
    }
    // Remove any error indicator on the current command sequence (if there is one)
    this.mathlist.decorateCommandStringAroundInsertionPoint(false);
    if (mode === 'command') {
        this.mathlist.removeSuggestion();
        Popover.hidePopover(this);
        this.suggestionIndex = 0;

        // Switch to the command mode keyboard layer
        if (this.virtualKeyboardVisible) {
            this.switchKeyboardLayer_('lower-command');
        }

        this.mathlist.insert('\u001b', {mode: 'math'});
    } else {
        this.mode = mode;
    }
    if (suffix) {
        this.$insert(suffix, {             
            format: 'latex', 
            mode: mode
        });
    }
    // Notify of mode change
    if (typeof this.config.onModeChange === 'function') {
        this.config.onModeChange(this, this.mode)
    }
    this._requestUpdate();
}


/**
 * When in command mode, insert the select command and return to math mode
 * If escape is true, the command is discared.
 * @param {object} options
 * @param {boolean} options.discard if true, the command is discarded and the 
 * mode switched back to math
 * @param {boolean} options.acceptSuggestion if true, accept the suggestion to 
 * complete the command. Otherwise, only use what has been entered so far. 
 * @method MathField#complete_
 * @private
 */
MathField.prototype.complete_ = function(options) {
    options = options || {};
    Popover.hidePopover(this);
    if (options.discard) {
        this.mathlist.spliceCommandStringAroundInsertionPoint(null);
        this.switchMode_('math');
        return true;
    }

    const command = this.mathlist.extractCommandStringAroundInsertionPoint(
        !options.acceptSuggestion);
    if (command) {
        if (command === '\\(' || command === '\\)') {
            this.mathlist.spliceCommandStringAroundInsertionPoint([]);
            this.mathlist.insert(command.slice(1), {mode: this.mode});
        } else {
            // We'll assume we want to insert in math mode
            // (commands are only available in math mode)
            const mode = 'math'

            if (Definitions.commandAllowed(mode, command)) {
                const mathlist = ParserModule.parseTokens(
                        Lexer.tokenize(command), mode, null, this.config.macros);

                this.mathlist.spliceCommandStringAroundInsertionPoint(mathlist);
            } else {
                // This wasn't a simple function or symbol.
                // Interpret the input as LaTeX code
                const mathlist = ParserModule.parseTokens(
                        Lexer.tokenize(command), mode, null, this.config.macros);
                if (mathlist) {
                    this.mathlist.spliceCommandStringAroundInsertionPoint(mathlist);
                } else {
                    this.mathlist.decorateCommandStringAroundInsertionPoint(true);
                }
            }
        }
        this.undoManager.snapshot(this.config);
        this._announce('replacement');
        return true;
    }
    return false;
}

MathField.prototype._getSuggestions = function(command) {
    let suggestions = Definitions.suggest(command);
    if (this.config.suggestionWhitelist) {
        suggestions = suggestions.filter(s => this.config.suggestionWhitelist.includes(s.match));
    }
    if (this.config.suggestionBlacklist) {
        suggestions = suggestions.filter(s => !this.config.suggestionBlacklist.includes(s.match));
    }
    return suggestions;
}

MathField.prototype._updateSuggestion = function() {
    this.mathlist.positionInsertionPointAfterCommitedCommand();
    this.mathlist.removeSuggestion();
    const command = this.mathlist.extractCommandStringAroundInsertionPoint();
    const suggestions = this._getSuggestions(command);
    if (suggestions.length === 0) {
        Popover.hidePopover(this);
        this.mathlist.decorateCommandStringAroundInsertionPoint(true);
    } else {
        const index = this.suggestionIndex % suggestions.length;
        const l = command.length - suggestions[index].match.length;
        if (l !== 0) {
            this.mathlist.insertSuggestion(suggestions[index].match, l);
        }
        Popover.showPopoverWithLatex(this, suggestions[index].match, suggestions.length > 1);
    }

    this._requestUpdate();
}

MathField.prototype.nextSuggestion_ = function() {
    this.suggestionIndex += 1;
    // The modulo of the suggestionIndex is used to determine which suggestion
    // to display, so no need to worry about rolling over.
    this._updateSuggestion();
    return false;
}

MathField.prototype.previousSuggestion_ = function() {
    this.suggestionIndex -= 1;
    if (this.suggestionIndex < 0) {
        // We're rolling over
        // Get the list of suggestions, so we can know how many there are
        // Not very efficient, but simple.
        this.mathlist.removeSuggestion();
        const command = this.mathlist.extractCommandStringAroundInsertionPoint();
        const suggestions = this._getSuggestions(command);
        this.suggestionIndex = suggestions.length - 1;
    }
    this._updateSuggestion();
    return false;
}



/**
 * Attach event handlers to an element so that it will react by executing
 * a command when pressed.
 * `'command'` can be:
 * - a string, a single selector
 * - an array, whose first element is a selector followed by one or more arguments.
 * - an object, with the following keys:
 *    * 'default': command performed on up, with a down + up sequence with no
 *      delay between down and up
 *    * 'alt', 'shift', 'altshift' keys: command performed on up with
 *      one of these modifiers pressed
 *    * 'pressed': command performed on 'down'
 *    * 'pressAndHoldStart': command performed after a tap/down followed by a
 * delay (optional)
 *    * 'pressAndHoldEnd': command performed on up, if there was a delay
 *     between down and up, if absent, 'default' is performed
 * The value of the keys specify which selector (string
 * or array) to perform depending on the keyboard state when the button is
 * pressed.
 *
 * The 'pressed' and 'active' classes will get added to
 * the element, as the :hover and :active pseudo-classes are not reliable
 * (at least on Chrome Android).
 *
 * @param {Element} el
 * @param {object|string} command
 */
MathField.prototype._attachButtonHandlers = function(el, command) {
    const that = this;

    if (typeof command === 'object' && (command.default || command.pressed)) {
        // Attach the default (no modifiers pressed) command to the element
        if (command.default) {
            el.setAttribute('data-' + this.config.namespace + 'command',
                JSON.stringify(command.default));
        }
        if (command.alt) {
            el.setAttribute('data-' + this.config.namespace + 'command-alt',
                JSON.stringify(command.alt));
        }
        if (command.altshift) {
            el.setAttribute('data-' + this.config.namespace + 'command-altshift',
                JSON.stringify(command.altshift));
        }
        if (command.shift) {
            el.setAttribute('data-' + this.config.namespace + 'command-shift',
                JSON.stringify(command.shift));
        }
        // .pressed: command to perform when the button is pressed (i.e.
        // on mouse down/touch). Otherwise the command is performed when
        // the button is released
        if (command.pressed) {
            el.setAttribute('data-' + this.config.namespace + 'command-pressed',
                JSON.stringify(command.pressed));
        }
        if (command.pressAndHoldStart) {
            el.setAttribute('data-' + this.config.namespace + 'command-pressAndHoldStart',
                JSON.stringify(command.pressAndHoldStart));
        }
        if (command.pressAndHoldEnd) {
            el.setAttribute('data-' + this.config.namespace + 'command-pressAndHoldEnd',
                JSON.stringify(command.pressAndHoldEnd));
        }
    } else {
        // We need to turn the command into a string to attach it to the dataset
        // associated with the button (the command could be an array made of a
        // selector and one or more parameters)
        el.setAttribute('data-' + this.config.namespace + 'command',
            JSON.stringify(command));
    }


    let pressHoldStart;
    let pressHoldElement;
    let touchID;
    let syntheticTarget;    // Target while touch move
    let pressAndHoldTimer;

    on(el, 'mousedown touchstart:passive', function(ev) {
        if (ev.type !== 'mousedown' || ev.buttons === 1) {
            // The primary button was pressed or the screen was tapped.
            ev.stopPropagation();
            ev.preventDefault();

            el.classList.add('pressed');
            pressHoldStart = Date.now();

            // Record the ID of the primary touch point for tracking on touchmove
            if (ev.type === 'touchstart') touchID = ev.changedTouches[0].identifier;

            // Parse the JSON to get the command (and its optional arguments)
            // and perform it immediately
            const command = el.getAttribute('data-' + that.config.namespace + 'command-pressed');
            if (command) {
                that.$perform(JSON.parse(command));
            }

            // If there is a `press and hold start` command, perform it
            // after a delay, if we're still pressed by then.
            const pressAndHoldStartCommand = el.getAttribute('data-' + that.config.namespace + 'command-pressAndHoldStart');
            if (pressAndHoldStartCommand) {
                pressHoldElement = el;
                if (pressAndHoldTimer) clearTimeout(pressAndHoldTimer);
                pressAndHoldTimer = window.setTimeout(function() {
                    if (el.classList.contains('pressed')) {
                        that.$perform(JSON.parse(pressAndHoldStartCommand));
                    }
                }, 300);
            }

        }
    });
    on (el, 'mouseleave touchcancel', function() {
        el.classList.remove('pressed');
        // let command = el.getAttribute('data-' + that.config.namespace +
        //     'command-pressAndHoldEnd');
        // const now = Date.now();
        // if (command && now > pressHoldStart + 300) {
        //     that.$perform(JSON.parse(command));
        // }
    });
    on (el, 'touchmove:passive', function(ev) {
        // Unlike with mouse tracking, touch tracking only sends events
        // to the target that was originally tapped on. For consistency,
        // we want to mimic the behavior of the mouse interaction by
        // tracking the touch events and dispatching them to potential targets
        ev.preventDefault();
        for (let i = 0; i < ev.changedTouches.length; i++) {
            if (ev.changedTouches[i].identifier === touchID) {
                // Found a touch matching our primary/tracked touch
                const target = document.elementFromPoint(
                        ev.changedTouches[i].clientX,
                        ev.changedTouches[i].clientY);
                if (target !== syntheticTarget && syntheticTarget) {
                    syntheticTarget.dispatchEvent(
                        new MouseEvent('mouseleave'), {bubbles: true});
                    syntheticTarget = null;
                }
                if (target) {
                    syntheticTarget = target;
                    target.dispatchEvent(new MouseEvent('mouseenter',
                        {bubbles: true, buttons: 1}));
                }
            }
        }
    });
    on (el, 'mouseenter', function(ev) {
        if (ev.buttons === 1) {
            el.classList.add('pressed');
        }
    });

    on(el, 'mouseup touchend click', function(ev) {
        if (syntheticTarget) {
            ev.stopPropagation();
            ev.preventDefault();
            const target = syntheticTarget;
            syntheticTarget = null;
            target.dispatchEvent(new MouseEvent('mouseup', {bubbles: true}));
            return;
        }
        el.classList.remove('pressed');
        el.classList.add('active');
        if (ev.type === 'click' && ev.detail !== 0) {
            // This is a click event triggered by a mouse interaction
            // (and not a keyboard interaction)
            // Ignore it, we'll handle the mouseup (or touchend) instead.
            ev.stopPropagation();
            ev.preventDefault();
            return;
        }

        // Since we want the active state to be visible for a while,
        // use a timer to remove it after a short delay
        window.setTimeout(function(){ el.classList.remove('active'); }, 150);

        let command = el.getAttribute('data-' + that.config.namespace +
            'command-pressAndHoldEnd');
        const now = Date.now();
        // If the button has not been pressed for very long or if we were
        // not the button that started the press and hold, don't consider
        // it a press-and-hold.
        if (el !== pressHoldElement || now < pressHoldStart + 300) {
            command = undefined;
        }
        if (!command && ev.altKey && ev.shiftKey) {
            command = el.getAttribute('data-' + that.config.namespace +
                'command-altshift');
        }
        if (!command && ev.altKey) {
            command = el.getAttribute('data-' + that.config.namespace +
                'command-alt');
        }
        if (!command && ev.shiftKey) {
            command = el.getAttribute('data-' + that.config.namespace +
                'command-shift');
        }
        if (!command) {
            command = el.getAttribute('data-' + that.config.namespace +
                'command');
        }
        if (command) {
            // Parse the JSON to get the command (and its optional arguments)
            // and perform it
            that.$perform(JSON.parse(command));
        }
        ev.stopPropagation();
        ev.preventDefault();
    });
}

MathField.prototype._makeButton = function(label, cls, ariaLabel, command) {
    const button = document.createElement('span');
    button.innerHTML = label;

    if (cls) button.classList.add([].slice.call(cls.split(' ')));

    if (ariaLabel) button.setAttribute('aria-label', ariaLabel);

    this._attachButtonHandlers(button, command);

    return button;
}


/**
 * Alternate options are displayed when a key on the virtual keyboard is pressed
 * and held.
 *
 */
MathField.prototype.showAlternateKeys_ = function(keycap, altKeys) {
    const altContainer = getSharedElement('mathlive-alternate-keys-panel', 'ML__keyboard alternate-keys');
    if (this.virtualKeyboard.classList.contains('material')) {
        altContainer.classList.add('material');
    }

    if (altKeys.length >= 7) {
        // Width 4
        altContainer.style.width = '286px';
    } else if (altKeys.length === 4 || altKeys.length === 2) {
        // Width 2
        altContainer.style.width = '146px';
    } else if (altKeys.length === 1) {
        // Width 1
        altContainer.style.width = '86px';
    } else {
        // Width 3
        altContainer.style.width = '146px';
    }
    // Reset container height
    altContainer.style.height = 'auto';


    let markup = '';
    for (const altKey of altKeys) {
        markup += '<li';
        if (typeof altKey === 'string') {
            markup += ' data-latex="' + altKey.replace(/"/g, '&quot;') + '"';
        } else {
            if (altKey.latex) {
                markup += ' data-latex="' + altKey.latex.replace(/"/g, '&quot;') + '"';
            }
            if (altKey.content) {
                markup += ' data-content="' + altKey.content.replace(/"/g, '&quot;') + '"';
            }
            if (altKey.insert) {
                markup += ' data-insert="' + altKey.insert.replace(/"/g, '&quot;') + '"';
            }
            if (altKey.command) {
                markup += " data-command='" + altKey.command.replace(/"/g, '&quot;') + "'";
            }
            if (altKey.aside) {
                markup += ' data-aside="' + altKey.aside.replace(/"/g, '&quot;') + '"';
            }
            if (altKey.classes) {
                markup += ' data-classes="' + altKey.classes + '"';
            }
        }

        markup += '>';
        markup += altKey.label || '';

        markup += '</li>';
    }
    markup = '<ul>' + markup + '</ul>';

    altContainer.innerHTML = markup;

    VirtualKeyboard.makeKeycap(this,
        altContainer.getElementsByTagName('li'), 'performAlternateKeys');

    const keycapEl = this.virtualKeyboard.querySelector(
        'div.keyboard-layer.is-visible div.rows ul li[data-alt-keys="' + keycap + '"]');
    const position = keycapEl.getBoundingClientRect();
    if (position) {
        if (position.top - altContainer.clientHeight < 0) {
            // altContainer.style.maxWidth = '320px';  // Up to six columns
            altContainer.style.width = 'auto';
            if (altKeys.length <= 6) {
                altContainer.style.height = '56px';     // 1 row
            } else if (altKeys.length <= 12) {
                altContainer.style.height = '108px';    // 2 rows
            } else {
                altContainer.style.height = '205px';    // 3 rows
            }
        }
        const top = (position.top - altContainer.clientHeight + 5).toString() + 'px';
        const left = Math.max(0,
            Math.min(window.innerWidth - altContainer.offsetWidth,
            ((position.left + position.right - altContainer.offsetWidth) / 2) )) + 'px';
        altContainer.style.transform = 'translate(' + left + ',' + top + ')'
        altContainer.classList.add('is-visible');
    }
    return false;
}


MathField.prototype.hideAlternateKeys_ = function() {
    const altContainer = document.getElementById('mathlive-alternate-keys-panel');
    if (altContainer) {
        altContainer.classList.remove('is-visible');
        altContainer.innerHTML = '';
        delete releaseSharedElement(altContainer);
    }
    return false;
}

/**
 * The command invoked when an alternate key is pressed.
 * We need to hide the Alternate Keys panel, then perform the
 * command.
 */
MathField.prototype.performAlternateKeys_ = function(command) {
    this.hideAlternateKeys_();
    return this.$perform(command);
}


MathField.prototype.switchKeyboardLayer_ = function(layer) {
    if (this.config.virtualKeyboardMode !== 'off') {

        if (layer !== 'lower-command' && layer !== 'upper-command' && layer !== 'symbols-command') {
            // If we switch to a non-command keyboard layer, first exit command mode.
            this.complete_();
        }

        this.showVirtualKeyboard_();

        // If the alternate keys panel was visible, hide it
        this.hideAlternateKeys_();

        // If we were in a temporarily shifted state (shift-key held down)
        // restore our state before switching to a new layer.
        this.unshiftKeyboardLayer_();

        const layers = this.virtualKeyboard.getElementsByClassName('keyboard-layer');
        // Search for the requested layer
        let found = false;
        for (let i = 0; i < layers.length; i++) {
            if (layers[i].id === layer) {
                found = true;
                break;
            }
        }

        // We did find the layer, switch to it.
        // If we didn't find it, do nothing and keep the current layer
        if (found) {
            for (let i = 0; i < layers.length; i++) {
                if (layers[i].id === layer) {
                    layers[i].classList.add('is-visible');
                } else {
                    layers[i].classList.remove('is-visible');
                }
            }
        }

        this.$focus();
    }
    return true;
}


/**
 * Temporarily change the labels and the command of the keys
 * (for example when a modifier key is held down.)
 */
MathField.prototype.shiftKeyboardLayer_ = function() {
    const keycaps = this.virtualKeyboard.querySelectorAll(
        'div.keyboard-layer.is-visible .rows .keycap, div.keyboard-layer.is-visible .rows .action');
    if (keycaps) {
        for (let i = 0; i < keycaps.length; i++) {
            const keycap = keycaps[i];
            let shiftedContent = keycap.getAttribute('data-shifted');
            if (shiftedContent || /^[a-z]$/.test(keycap.innerHTML)) {
                keycap.setAttribute('data-unshifted-content', keycap.innerHTML);

                if (!shiftedContent) {
                    shiftedContent = keycap.innerHTML.toUpperCase();
                }
                keycap.innerHTML = shiftedContent;

                const command = keycap.getAttribute('data-' + this.config.namespace + 'command');
                if (command) {
                    keycap.setAttribute('data-unshifted-command', command);
                    const shiftedCommand = keycap.getAttribute('data-shifted-command');
                    if (shiftedCommand) {
                        keycap.setAttribute('data-' + this.config.namespace + 'command',
                            shiftedCommand);
                    } else {
                        const commandObj = JSON.parse(command);
                        if (Array.isArray(commandObj)) {
                            commandObj[1] = commandObj[1].toUpperCase()
                        }
                        keycap.setAttribute('data-' + this.config.namespace + 'command',
                            JSON.stringify(commandObj));
                    }
                }

            }
        }
    }
    return false;
}



/**
 * Restore the key labels and commands to the state before a modifier key
 * was pressed.
 *
 */
MathField.prototype.unshiftKeyboardLayer_ = function() {
    const keycaps = this.virtualKeyboard.querySelectorAll(
        'div.keyboard-layer.is-visible .rows .keycap, div.keyboard-layer.is-visible .rows .action');
    if (keycaps) {
        for (let i = 0; i < keycaps.length; i++) {
            const keycap = keycaps[i];
            const content = keycap.getAttribute('data-unshifted-content');
            if (content) {
                keycap.innerHTML = content;
            }
            const command = keycap.getAttribute('data-unshifted-command');
            if (command) {
                keycap.setAttribute('data-' + this.config.namespace + 'command',
                    command);
            }
        }
    }
    return false;
}

MathField.prototype.insertAndUnshiftKeyboardLayer_ = function(c) {
    this.insert_(c);
    this.unshiftKeyboardLayer_();
    return true;
}

/* Toggle the virtual keyboard, but switch to the alternate theme if available */
MathField.prototype.toggleVirtualKeyboardAlt_ = function() {
    let hadAltTheme = false;
    if (this.virtualKeyboard) {
        hadAltTheme = this.virtualKeyboard.classList.contains('material');
        this.virtualKeyboard.remove();
        delete this.virtualKeyboard;
        this.virtualKeyboard = null;
    }
    this.showVirtualKeyboard_(hadAltTheme ? '' : 'material');
    return false;
}

/* Toggle the virtual keyboard, but switch another keyboard layout */
MathField.prototype.toggleVirtualKeyboardShift_ = function() {
    this.config.virtualKeyboardLayout = {
        'qwerty': 'azerty',
        'azerty': 'qwertz',
        'qwertz': 'dvorak',
        'dvorak': 'colemak',
        'colemak': 'qwerty'
    }[this.config.virtualKeyboardLayout];

    let layer = this.virtualKeyboard ?
        this.virtualKeyboard.querySelector('div.keyboard-layer.is-visible') : null;
    layer = layer ? layer.id : '';

    if (this.virtualKeyboard) {
        this.virtualKeyboard.remove();
        delete this.virtualKeyboard;
        this.virtualKeyboard = null;
    }
    this.showVirtualKeyboard_();
    if (layer) this.switchKeyboardLayer_(layer);
    return false;
}

MathField.prototype.showVirtualKeyboard_ = function(theme) {
    this.virtualKeyboardVisible = false;
    this.toggleVirtualKeyboard_(theme);
    return false;
}

MathField.prototype.hideVirtualKeyboard_ = function() {
    this.virtualKeyboardVisible = true;
    this.toggleVirtualKeyboard_();
    return false;
}

MathField.prototype.toggleVirtualKeyboard_ = function(theme) {
    this.virtualKeyboardVisible = !this.virtualKeyboardVisible;
    if (this.virtualKeyboardVisible) {
        if (this.virtualKeyboard) {
            this.virtualKeyboard.classList.add('is-visible');
        } else {
            // Construct the virtual keyboard
            this.virtualKeyboard = VirtualKeyboard.make(this, theme);

            // Let's make sure that tapping on the keyboard focuses the field
            on(this.virtualKeyboard, 'touchstart:passive mousedown', function() {
                that.$focus();
            });
            document.body.appendChild(this.virtualKeyboard);
        }
        // For the transition effect to work, the property has to be changed
        // after the insertion in the DOM. Use setTimeout
        const that = this;
        window.setTimeout(function() { that.virtualKeyboard.classList.add('is-visible'); }, 1);
    } else if (this.virtualKeyboard) {
        this.virtualKeyboard.classList.remove('is-visible');
    }

    if (typeof this.config.onVirtualKeyboardToggle === 'function') {
        this.config.onVirtualKeyboardToggle(
            this,
            this.virtualKeyboardVisible, 
            this.virtualKeyboard);
    }
    return false;
}

/**
 * Validate a style specification object
 * @param {object} style 
 */
function validateStyle(style) {
    const result = {};
    if (typeof style.mode === 'string') {
        result.mode = style.mode.toLowerCase();
        console.assert(result.mode === 'math' || result.mode === 'text' || result.mode === 'command');
    }

    if (typeof style.color === 'string') {
        result.color = style.color;
    }

    if (typeof style.backgroundColor === 'string') {
        result.backgroundColor = style.backgroundColor;
    }

    if (typeof style.fontFamily === 'string') {
        result.fontFamily = style.fontFamily;
    }

    if (typeof style.series === 'string') {
        result.fontSeries = style.series;
    }
    if (typeof style.fontSeries === 'string') {
        result.fontSeries = style.fontSeries.toLowerCase();
    }
    if (result.fontSeries) {
        result.fontSeries = {
            "bold": 'b',
            "medium": 'm',
            "normal": 'mn',
        }[result.fontSeries] || result.fontSeries;
    }

    if (typeof style.shape === 'string') {
        result.fontShape = style.shape;
    }
    if (typeof style.fontShape === 'string') {
        result.fontShape = style.fontShape.toLowerCase();
    }
    if (result.fontShape) {
        result.fontShape = {
            "italic": 'it',
            "up": 'n',
            "upright": 'n',
            "normal": 'n',
        }[result.fontShape] || result.fontShape;
    }

    if (typeof style.size === 'string') {
        result.fontSize = style.size;
    } else if (typeof style.size === 'number') {
        result.fontSize = 'size' + Math.min(0, Math.max(10, style.size));
    }
    if (typeof style.fontSize === 'string') {
        result.fontSize = style.fontSize.toLowerCase();
    }
    if (result.fontSize) {
        result.fontSize = {
            'tiny': 'size1',
            'scriptsize': 'size2',
            'footnotesize': 'size3',
            'small': 'size4',
            'normal': 'size5',
            'normalsize': 'size5',
            'large': 'size6',
            'Large': 'size7',
            'LARGE': 'size8',
            'huge': 'size9',
            'Huge': 'size10'
        }[result.fontSize] || result.fontSize;
    }

    return result;
}


/**
 * Apply a style (color, bold, italic, etc...).
 * 
 * If there is a selection, the style is applied to the selection
 * 
 * If the selection already has this style, remove it. If the selection
 * has the style partially applied (i.e. only some sections), remove it from 
 * those sections, and apply it to the entire selection.
 * 
 * If there is no selection, the style will apply to the next character typed.
 * 
 * @param {object} style  an object with the following properties. All the 
 * properties are optional, but they can be combined.
 * 
 * @param {string} [style.mode=''] - Either `'math'`, `'text'` or '`command`'
 * @param {string} [style.color=''] - The text/fill color, as a CSS RGB value or
 * a string for some 'well-known' colors, e.g. 'red', '#f00', etc...
 * 
 * @param {string} [style.backgroundColor=''] - The background color.
 * 
 * @param {string} [style.fontFamily=''] - The font family used to render text.
 * This value can the name of a locally available font, or a CSS font stack, e.g.
 * "Avenir", "Georgia, serif", etc...
 * This can also be one of the following TeX-specific values:
 * - 'cmr': Computer Modern Roman, serif
 * - 'cmss': Computer Modern Sans-serif, latin characters only
 * - 'cmtt': Typewriter, slab, latin characters only
 * - 'cal': Calligraphic style, uppercase latin letters and digits only
 * - 'frak': Fraktur, gothic, uppercase, lowercase and digits
 * - 'bb': Blackboard bold, uppercase only
 * - 'scr': Script style, uppercase only
 * 
 * @param {string} [style.series=''] - The font 'series', i.e. weight and 
 * stretch. The following values can be combined, for example: "ebc": extra-bold,
 * condensed. Aside from 'b', these attributes may not have visible effect if the 
 * font family does not support this attribute:
 * - 'ul' ultra-light weight
 * - 'el': extra-light
 * - 'l': light
 * - 'sl': semi-light
 * - 'm': medium (default)
 * - 'sb': semi-bold
 * - 'b': bold
 * - 'eb': extra-bold
 * - 'ub': ultra-bold
 * - 'uc': ultra-condensed
 * - 'ec': extra-condensed
 * - 'c': condensed
 * - 'sc': semi-condensed
 * - 'n': normal (default)
 * - 'sx': semi-expanded
 * - 'x': expanded
 * - 'ex': extra-expanded
 * - 'ux': ultra-expanded
 * 
 * @param {string} [style.shape=''] - The font 'shape', i.e. italic.
 * - 'auto': italic or upright, depending on mode and letter (single letters are
 * italic in math mode)
 * - 'up': upright
 * - 'it': italic
 * - 'sl': slanted or oblique (often the same as italic)
 * - 'sc': small caps
 * - 'ol': outline
 *  
 * @param {string} [style.size=''] - The font size:  'size1'...'size10'
 * 'size5' is the default size
 * */
MathField.prototype.$applyStyle = function(style) {
    this._resetKeystrokeBuffer();
    
    style = validateStyle(style);

    if (style.mode) {
        // There's a mode ('text', 'math', 'command') change
        if (this.mathlist.isCollapsed()) {
            // Nothing selected
            this.switchMode_(style.mode);

        } else {
            // Convert the selection from one mode to another
            const previousMode = this.mode;
            const targetMode = 
                (this.mathlist.anchorMode() || this.config.default) === 'math' ?
                    'text' : 'math';
            let convertedSelection = this.$selectedText('ASCIIMath');
            if (targetMode === 'math' && /^"[^"]+"$/.test(convertedSelection)) {
                convertedSelection = convertedSelection.slice(1, -1);
            }
            this.$insert(convertedSelection, {
                mode: targetMode,
                selectionMode: 'item',
                format: targetMode === 'text' ? 'text' : 'ASCIIMath'
            });

            this.mode = targetMode;

            if (this.groupIsSelected()) {
                // The entire group was selected. Adjust parent mode if 
                // appropriate
                const parent = this.mathlist.parent();
                if (parent && (parent.type === 'group' || parent.type === 'root')) {
                    parent.mode = targetMode;
                }
            }

            // Notify of mode change
            if (this.mode !== previousMode && typeof this.config.onModeChange === 'function') {
                this.config.onModeChange(this, this.mode)
            }

        }
        delete style.mode;
    } 

    if (this.mathlist.isCollapsed()) {
        // No selection, let's update the 'current' style
        if (this.style.fontSeries && style.fontSeries === this.style.fontSeries) {
            style.fontSeries = 'auto';
        }
        if (style.fontShape && style.fontShape === this.style.fontShape) {
            style.fontShape = 'auto';
        }
        if (style.color && style.color === this.style.color) {
            style.color = 'none';
        }
        if (style.backgroundColor && style.backgroundColor === this.style.backgroundColor) {
            style.backgroundColor = 'none';
        }
        if (style.fontSize && style.fontSize === this.style.fontSize) {
            style.fontSize = 'auto';
        }
        this.style = {...this.style, ...style};
        // This style will be used the next time an atom is inserted
    } else {
        // Change the style of the selection
        this.mathlist._applyStyle(style);
        this.undoManager.snapshot(this.config);
    }

    return true;
}

MathField.prototype.$hasFocus = function() {
    return document.hasFocus() && document.activeElement === this.textarea;
}

MathField.prototype.$focus = function() {
    if (!this.$hasFocus()) {
        // The textarea may be a span (on mobile, for example), so check that
        // it has a focus() before calling it.
        if (this.textarea.focus) this.textarea.focus();
        this._announce('line');
    }
}

MathField.prototype.$blur = function() {
    if (this.$hasFocus()) {
        if (this.textarea.blur) {
            this.textarea.blur();
        }
    }
}

MathField.prototype.$select = function() {
    this.mathlist.selectAll_();
}

MathField.prototype.$clearSelection = function() {
    this.mathlist.delete_();
}


/**
 * @param {string} keys - A string representation of a key combination. 
 * 
 * For example `'Alt-KeyU'`.
 * 
 * See [W3C UIEvents](https://www.w3.org/TR/uievents/#code-virtual-keyboards)
 * @param {Event} evt
 * @return {boolean} 
 * @method MathField#$keystroke
 */
MathField.prototype.$keystroke = function(keys, evt) {
    // This is the public API, while onKeystroke is the
    // internal handler
    return this._onKeystroke(keys, evt);
}


/**
 * Simulate a user typing the keys indicated by text.
 * @param {string} text - A sequence of one or more characters.
 * @method MathField#$typedText
 */
MathField.prototype.$typedText = function(text) {
    // This is the public API, while onTypedText is the
    // internal handler
    this._onTypedText(text);
}


/**
 *
 * @param {string} text
 * @param {Object.<string, any>} [options={}]
 * @param {boolean} options.focus - If true, the mathfield will be focused
 * @param {boolean} options.feedback - If true, provide audio and haptic feedback
 * @param {boolean} options.simulateKeystroke - If true, generate some synthetic
 * keystrokes (useful to trigger inline shortcuts, for example)
 */
MathField.prototype.typedText_ = function(text, options) {
    return this._onTypedText(text, options);
}


/**
 * 
 * Update the configuration options for this mathfield.
 * 
 * @param {Object<string, any>} [config={}] See {@tutorial CONFIG} for details.
 * 
 * @method MathField#$setConfig
 */
MathField.prototype.$setConfig = function(conf) {
    if (!this.config) {
        this.config = {
            smartFence: true,
            smartSuperscript: true,
            scriptDepth: [Infinity, Infinity],
            removeExtraneousParentheses: true,
            overrideDefaultInlineShortcuts: false,
            virtualKeyboard: '',
            virtualKeyboardLayout: 'qwerty',
            namespace: '',
        }
    }
    this.config = {...this.config, ...conf};
    if (this.config.scriptDepth !== undefined && !Array.isArray(this.config.scriptDepth)) {
        const depth = parseInt(this.config.scriptDepth);
        this.config.scriptDepth = [depth, depth];
    }

    if (typeof this.config.removeExtraneousParentheses === 'undefined') {
        this.config.removeExtraneousParentheses = true;
    }

    this.config.onAnnounce = conf.onAnnounce || _onAnnounce;

    this.config.macros = Object.assign({}, Definitions.MACROS, this.config.macros);

    // Validate the namespace (used for `data-` attributes)
    if (!/^[a-z]*[-]?$/.test(this.config.namespace)) {
        throw Error('options.namespace must be a string of lowercase characters only');
    }
    if (!/-$/.test(this.config.namespace)) {
        this.config.namespace += '-';
    }

    // Localization strings override (or localizations for new locales)
    l10n.locale = this.config.locale || l10n.locale;
    l10n.merge(this.config.strings);

    this.config.virtualKeyboardLayout = conf.virtualKeyboardLayout || {
        'fr': 'azerty',       // France
        'be': 'azerty',       // Belgium
        'al': 'qwertz',       // Albania
        'ba': 'qwertz',       // Bosnia
        'cz': 'qwertz',       // Czech
        'de': 'qwertz',       // Germany
        'hu': 'qwertz',       // Hungary
        'sk': 'qwertz',       // Slovakia
        'ch': 'qwertz',       // Switzerland
    }[l10n.locale.substring(0, 2)] || 'qwerty';

    // Possible keypress sound feedback
    this.keypressSound = undefined;
    this.spacebarKeypressSound = undefined;
    this.returnKeypressSound = undefined;
    this.deleteKeypressSound = undefined;
    if (this.config.keypressSound) {
        if (typeof this.config.keypressSound === 'string') {
            this.keypressSound = new Audio();
            this.keypressSound.preload = 'none';
            this.keypressSound.src = this.config.keypressSound;
            this.keypressSound.volume = AUDIO_FEEDBACK_VOLUME;
            this.spacebarKeypressSound = this.keypressSound;
            this.returnKeypressSound = this.keypressSound;
            this.deleteKeypressSound = this.keypressSound;
        } else {
            console.assert(this.config.keypressSound.default);
            this.keypressSound = new Audio();
            this.keypressSound.preload = 'none';
            this.keypressSound.src = this.config.keypressSound.default;
            this.keypressSound.volume = AUDIO_FEEDBACK_VOLUME;
            this.spacebarKeypressSound = this.keypressSound;
            this.returnKeypressSound = this.keypressSound;
            this.deleteKeypressSound = this.keypressSound;
            if (this.config.keypressSound.spacebar) {
                this.spacebarKeypressSound = new Audio();
                this.spacebarKeypressSound.preload = 'none';
                this.spacebarKeypressSound.src = this.config.keypressSound.spacebar;
                this.spacebarKeypressSound.volume = AUDIO_FEEDBACK_VOLUME;
            }
            if (this.config.keypressSound.return) {
                this.returnKeypressSound = new Audio();
                this.returnKeypressSound.preload = 'none';
                this.returnKeypressSound.src = this.config.keypressSound.return;
                this.returnKeypressSound.volume = AUDIO_FEEDBACK_VOLUME;
            }
            if (this.config.keypressSound.delete) {
                this.deleteKeypressSound = new Audio();
                this.deleteKeypressSound.preload = 'none';
                this.deleteKeypressSound.src = this.config.keypressSound.delete;
                this.deleteKeypressSound.volume = AUDIO_FEEDBACK_VOLUME;
            }
        }
    }

    if (this.config.plonkSound) {
        this.plonkSound = new Audio();
        this.plonkSound.preload = 'none';
        this.plonkSound.src = this.config.plonkSound;
        this.plonkSound.volume = AUDIO_FEEDBACK_VOLUME;
    }
}

/**
 * 
 * Speak some part of the expression, either with or without synchronized highlighting.
 * 
 * @param {string} amount (all, selection, left, right, group, parent)
 * @param {object} speakOptions 
 * @param {boolean} speakOptions.withHighlighting - If true, synchronized highlighting of speech will happen (if possible). Default is false.
 * 
 * @method MathField#speak_
 */
MathField.prototype.speak_ = function(amount, speakOptions) {
    speakOptions = speakOptions || {withHighlighting: false};
    function getAtoms(mathField, amount) {
        let result = null;
        switch (amount) {
            case 'all':
                result = mathField.mathlist.root;
                break;
            case 'selection':
                if (!mathField.mathlist.isCollapsed()) {
                    result = mathField.mathlist.getSelectedAtoms();
                }
                break;
            case 'left': {
                const siblings = mathField.mathlist.siblings();
                const last = mathField.mathlist.startOffset();
                if (last >= 1) {
                     result = [];
                    for (let i = 1; i <= last; i++) {
                        result.push(siblings[i]);
                    }
                }
                break;
            }
            case 'right': {
                const siblings = mathField.mathlist.siblings();
                const first = mathField.mathlist.endOffset() + 1;
                if (first <= siblings.length - 1) {
                    result = [];
                    for (let i = first; i <= siblings.length - 1; i++) {
                        result.push(siblings[i]);
                    }
                }
                break;
            }
            case 'start':
            case 'end':
                // not yet implemented
                break;
            case 'group':
                result = mathField.mathlist.siblings();
                break;
            case 'parent': {
                const parent = mathField.mathlist.parent();
                if (parent && parent.type !== 'root') {
                    result = mathField.mathlist.parent();
                }
                break;
            }
            default:
                console.log('unknown atom type "' + mathField.type + '"');
                break;
        }
        return result;
    }

    function getFailedSpeech (amount) {
        let result = '';
        switch(amount) {
            case 'all':
                console.log("Internal failure: speak all failed");
                break;
            case 'selection':
                result = 'no selection';
                break;
            case 'left':
                result = 'at start';
                break;
            case 'right':
                result = 'at end';
                break;
            case 'group':
                console.log("Internal failure: speak group failed");
                break;
            case 'parent':
                result = 'no parent';
                break;
            default:
                console.log('unknown speak_ param value: "' + amount + '"');
                break;
        }
        return result;
    }


    const atoms = getAtoms(this, amount);
    if (atoms === null) {
        this.config.handleSpeak ( getFailedSpeech(amount) );
        return false;
    }

<<<<<<< HEAD
    const options = this.config;
=======
    const options = {... this.config};
>>>>>>> 7ed08686
    if (speakOptions.withHighlighting || options.speechEngine === 'amazon') {
        options.textToSpeechMarkup = (window.sre && options.textToSpeechRules === 'sre') ? 'ssml_step' : 'ssml';
        if (speakOptions.withHighlighting) {
            options.generateID = true;
        }
    }
    const text = MathAtom.toSpeakableText(atoms, options)

    if (speakOptions.withHighlighting) {
        window.mathlive.readAloudMathField = this;
        this._render({forHighlighting: true});
        if (this.config.handleReadAloud) {
            this.config.handleReadAloud(this.field, text, this.config);
        }   
    } else {
        if (this.config.handleSpeak) {
            this.config.handleSpeak(text, options);
        }
    }
    return false;
}


export default {
    MathField: MathField
}




<|MERGE_RESOLUTION|>--- conflicted
+++ resolved
@@ -1104,11 +1104,7 @@
         }
         if (/^(delete)/.test(selector) && this.mode === 'command') {
             const command = this.mathlist.extractCommandStringAroundInsertionPoint();
-<<<<<<< HEAD
             const suggestions = this._getSuggestions(command);
-=======
-            const suggestions = Definitions.suggest(command);
->>>>>>> 7ed08686
             if (suggestions.length === 0) {
                 Popover.hidePopover(this);
             } else {
@@ -2064,12 +2060,8 @@
         this.config.textToSpeechMarkup = saveTextToSpeechMarkup;
 
     } else if (format === 'spoken-ssml' ||  format === 'spoken-ssml-withHighlighting') {
-<<<<<<< HEAD
-        const save = this.config.textToSpeechMarkup;
-=======
         const saveTextToSpeechMarkup = this.config.textToSpeechMarkup;
         const saveGenerateID = this.config.generateID;
->>>>>>> 7ed08686
         this.config.textToSpeechMarkup = 'ssml';
         if (format === 'spoken-ssml-withHighlighting') {
             this.config.generateID = true;
@@ -2107,13 +2099,8 @@
  *    * `'spoken'`
  *    * `'spoken-text'`
  *    * `'spoken-ssml'`
-<<<<<<< HEAD
-  *    * `spoken-ssml-withHighlighting`
-*    * `'mathML'`
-=======
  *    * `spoken-ssml-withHighlighting`
  *    * `'mathML'`
->>>>>>> 7ed08686
  *    * `'json'`
  * @return {string}
  * @method MathField#$text
@@ -3664,11 +3651,7 @@
         return false;
     }
 
-<<<<<<< HEAD
-    const options = this.config;
-=======
     const options = {... this.config};
->>>>>>> 7ed08686
     if (speakOptions.withHighlighting || options.speechEngine === 'amazon') {
         options.textToSpeechMarkup = (window.sre && options.textToSpeechRules === 'sre') ? 'ssml_step' : 'ssml';
         if (speakOptions.withHighlighting) {

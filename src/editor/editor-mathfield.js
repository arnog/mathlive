--- conflicted
+++ resolved
@@ -64,15 +64,9 @@
  * ```
  *    mf.perform('selectAll');
  * ```
-<<<<<<< HEAD
- *
- * @param {Element} element
- * @param {Object} config - See [`MathLive.makeMathField()`]{@link MathLive#makeMathField} for details
-=======
  *  
  * @param {Element} element 
  * @param {Object} config - See [`MathLive.makeMathField()`]{@link module:mathlive#makeMathField} for details
->>>>>>> 8530ba74
  * @property {Element} element - The DOM element this mathfield is attached to.
  * @property {Object} config - A key/value/pair object that includes options
  * customizing the behavior of the mathfield
@@ -2202,14 +2196,8 @@
 
 
 /**
-<<<<<<< HEAD
- * @param {Object} [conf] See `MathLive.config()` for details
- *
-=======
  * @param {Object} config - See [`MathLive.makeMathField()`]{@link module:mathlive#makeMathField} for details
  * 
->>>>>>> 8530ba74
-
  * @method MathField#setConfig
  */
 MathField.prototype.setConfig = function(conf) {

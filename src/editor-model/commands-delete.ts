import { register } from '../editor/commands';
import type { _Model } from './model-private';
import { deleteForward, deleteBackward, deleteRange } from './delete';
import { skip } from './commands';

register(
  {
    deleteAll: (model: _Model): boolean =>
      model.contentWillChange({ inputType: 'deleteContent' }) &&
      deleteRange(model, [0, -1], 'deleteContent'),
    deleteForward: (model: _Model): boolean => deleteForward(model),
    deleteBackward: (model: _Model): boolean => deleteBackward(model),
    deleteNextWord: (model: _Model): boolean =>
      model.contentWillChange({ inputType: 'deleteWordForward' }) &&
<<<<<<< HEAD
      skip(model, 'forward', { delete: true }),
    deletePreviousWord: (model: ModelPrivate): boolean =>
      model.contentWillChange({ inputType: 'deleteWordBackward' }) &&
      skip(model, 'backward', { delete: true }),
    deleteToGroupStart: (model: ModelPrivate): boolean => {
      if (!model.contentWillChange({ inputType: 'deleteSoftLineBackward' }))
        return false;
      const pos = model.offsetOf(model.at(model.position).firstSibling);
      if (pos === model.position) {
        model.announce('plonk');
        return false;
      }

      model.deferNotifications(
        { content: true, selection: true, type: 'deleteSoftLineBackward' },
        () => model.deleteAtoms([model.anchor, pos])
      );
      model.position = pos;
      return true;
    },
    deleteToGroupEnd: (model: ModelPrivate): boolean => {
      if (!model.contentWillChange({ inputType: 'deleteSoftLineForward' }))
        return false;
      const pos = model.offsetOf(model.at(model.position).lastSibling);
      if (pos === model.position) {
        model.announce('plonk');
        return false;
      }

      model.deferNotifications(
        { content: true, selection: true, type: 'deleteSoftLineForward' },
        () => model.deleteAtoms([model.anchor, pos])
      );
      return true;
    },
    deleteToMathFieldStart: (model: ModelPrivate): boolean =>
=======
      deleteRange(
        model,
        [model.anchor, wordBoundaryOffset(model, model.position, 'forward')],
        'deleteWordForward'
      ),
    deletePreviousWord: (model: _Model): boolean =>
      model.contentWillChange({ inputType: 'deleteWordBackward' }) &&
      deleteRange(
        model,
        [model.anchor, wordBoundaryOffset(model, model.position, 'backward')],
        'deleteWordBackward'
      ),
    deleteToGroupStart: (model: _Model): boolean =>
      model.contentWillChange({ inputType: 'deleteSoftLineBackward' }) &&
      deleteRange(
        model,
        [model.anchor, model.offsetOf(model.at(model.position).firstSibling)],
        'deleteSoftLineBackward'
      ),
    deleteToGroupEnd: (model: _Model): boolean =>
      model.contentWillChange({ inputType: 'deleteSoftLineForward' }) &&
      deleteRange(
        model,
        [model.anchor, model.offsetOf(model.at(model.position).lastSibling)],
        'deleteSoftLineForward'
      ),
    deleteToMathFieldStart: (model: _Model): boolean =>
>>>>>>> 213c2ca3
      model.contentWillChange({ inputType: 'deleteHardLineBackward' }) &&
      deleteRange(model, [model.anchor, 0], 'deleteHardLineBackward'),
    deleteToMathFieldEnd: (model: _Model): boolean =>
      model.contentWillChange({ inputType: 'deleteHardLineForward' }) &&
      deleteRange(model, [model.anchor, -1], 'deleteHardLineForward'),
  },
  {
    target: 'model',
    audioFeedback: 'delete',
    canUndo: true,
    changeContent: true,
    changeSelection: true,
  }
);<|MERGE_RESOLUTION|>--- conflicted
+++ resolved
@@ -12,12 +12,11 @@
     deleteBackward: (model: _Model): boolean => deleteBackward(model),
     deleteNextWord: (model: _Model): boolean =>
       model.contentWillChange({ inputType: 'deleteWordForward' }) &&
-<<<<<<< HEAD
       skip(model, 'forward', { delete: true }),
-    deletePreviousWord: (model: ModelPrivate): boolean =>
+    deletePreviousWord: (model: _Model): boolean =>
       model.contentWillChange({ inputType: 'deleteWordBackward' }) &&
       skip(model, 'backward', { delete: true }),
-    deleteToGroupStart: (model: ModelPrivate): boolean => {
+    deleteToGroupStart: (model: _Model): boolean => {
       if (!model.contentWillChange({ inputType: 'deleteSoftLineBackward' }))
         return false;
       const pos = model.offsetOf(model.at(model.position).firstSibling);
@@ -33,7 +32,7 @@
       model.position = pos;
       return true;
     },
-    deleteToGroupEnd: (model: ModelPrivate): boolean => {
+    deleteToGroupEnd: (model: _Model): boolean => {
       if (!model.contentWillChange({ inputType: 'deleteSoftLineForward' }))
         return false;
       const pos = model.offsetOf(model.at(model.position).lastSibling);
@@ -48,36 +47,7 @@
       );
       return true;
     },
-    deleteToMathFieldStart: (model: ModelPrivate): boolean =>
-=======
-      deleteRange(
-        model,
-        [model.anchor, wordBoundaryOffset(model, model.position, 'forward')],
-        'deleteWordForward'
-      ),
-    deletePreviousWord: (model: _Model): boolean =>
-      model.contentWillChange({ inputType: 'deleteWordBackward' }) &&
-      deleteRange(
-        model,
-        [model.anchor, wordBoundaryOffset(model, model.position, 'backward')],
-        'deleteWordBackward'
-      ),
-    deleteToGroupStart: (model: _Model): boolean =>
-      model.contentWillChange({ inputType: 'deleteSoftLineBackward' }) &&
-      deleteRange(
-        model,
-        [model.anchor, model.offsetOf(model.at(model.position).firstSibling)],
-        'deleteSoftLineBackward'
-      ),
-    deleteToGroupEnd: (model: _Model): boolean =>
-      model.contentWillChange({ inputType: 'deleteSoftLineForward' }) &&
-      deleteRange(
-        model,
-        [model.anchor, model.offsetOf(model.at(model.position).lastSibling)],
-        'deleteSoftLineForward'
-      ),
     deleteToMathFieldStart: (model: _Model): boolean =>
->>>>>>> 213c2ca3
       model.contentWillChange({ inputType: 'deleteHardLineBackward' }) &&
       deleteRange(model, [model.anchor, 0], 'deleteHardLineBackward'),
     deleteToMathFieldEnd: (model: _Model): boolean =>

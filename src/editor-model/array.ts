--- conflicted
+++ resolved
@@ -8,13 +8,10 @@
 import { ArrayAtom } from '../core-atoms/array';
 import type { Style } from '../public/core-types';
 import { GlobalContext } from 'core/types';
-<<<<<<< HEAD
 import { TabularEnvironment } from 'core-definitions/environment-types';
-=======
 import { makeEnvironment } from 'core-definitions/environments';
 import { PlaceholderAtom } from 'core-atoms/placeholder';
 import { LeftRightAtom } from 'core-atoms/leftright';
->>>>>>> 6046ab14
 export * from './array-utils';
 
 /**

--- conflicted
+++ resolved
@@ -138,12 +138,8 @@
 
     <math-field id=mf class="mathfield" style="font-size: 32px;max-width: 640px; width:100%"
       virtual-keyboard-mode="manual">
-<<<<<<< HEAD
-      f^{\prime\prime}(x))
-=======
       x=\frac{-b\pm\sqrt{b^2-4ac}}{2a}\R
       <!-- f^{\prime\prime}(x) -->
->>>>>>> de67e932
       <!-- x=\frac{{-b\pm\sqrt{b^2-4ac}}}{{2a}} -->
       <!-- -0-0=-0(0) -->
     </math-field>

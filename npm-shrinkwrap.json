--- conflicted
+++ resolved
@@ -32,20 +32,6 @@
       }
     },
     "@babel/core": {
-<<<<<<< HEAD
-      "version": "7.4.5",
-      "resolved": "https://registry.npmjs.org/@babel/core/-/core-7.4.5.tgz",
-      "integrity": "sha512-OvjIh6aqXtlsA8ujtGKfC7LYWksYSX8yQcM8Ay3LuvVeQ63lcOKgoZWVqcpFwkd29aYU9rVx7jxhfhiEDV9MZA==",
-      "dev": true,
-      "requires": {
-        "@babel/code-frame": "^7.0.0",
-        "@babel/generator": "^7.4.4",
-        "@babel/helpers": "^7.4.4",
-        "@babel/parser": "^7.4.5",
-        "@babel/template": "^7.4.4",
-        "@babel/traverse": "^7.4.5",
-        "@babel/types": "^7.4.4",
-=======
       "version": "7.5.4",
       "resolved": "https://registry.npmjs.org/@babel/core/-/core-7.5.4.tgz",
       "integrity": "sha512-+DaeBEpYq6b2+ZmHx3tHspC+ZRflrvLqwfv8E3hNr5LVQoyBnL8RPKSBCg+rK2W2My9PWlujBiqd0ZPsR9Q6zQ==",
@@ -58,7 +44,6 @@
         "@babel/template": "^7.4.4",
         "@babel/traverse": "^7.5.0",
         "@babel/types": "^7.5.0",
->>>>>>> 7ed08686
         "convert-source-map": "^1.1.0",
         "debug": "^4.1.0",
         "json5": "^2.1.0",
@@ -66,310 +51,6 @@
         "resolve": "^1.3.2",
         "semver": "^5.4.1",
         "source-map": "^0.5.0"
-      },
-      "dependencies": {
-<<<<<<< HEAD
-        "@babel/parser": {
-          "version": "7.4.5",
-          "resolved": "https://registry.npmjs.org/@babel/parser/-/parser-7.4.5.tgz",
-          "integrity": "sha512-9mUqkL1FF5T7f0WDFfAoDdiMVPWsdD1gZYzSnaXsxUCUqzuch/8of9G3VUSNiZmMBoRxT3neyVsqeiL/ZPcjew==",
-          "dev": true
-        },
-        "@babel/traverse": {
-          "version": "7.4.5",
-          "resolved": "https://registry.npmjs.org/@babel/traverse/-/traverse-7.4.5.tgz",
-          "integrity": "sha512-Vc+qjynwkjRmIFGxy0KYoPj4FdVDxLej89kMHFsWScq999uX+pwcX4v9mWRjW0KcAYTPAuVQl2LKP1wEVLsp+A==",
-          "dev": true,
-          "requires": {
-            "@babel/code-frame": "^7.0.0",
-            "@babel/generator": "^7.4.4",
-            "@babel/helper-function-name": "^7.1.0",
-            "@babel/helper-split-export-declaration": "^7.4.4",
-            "@babel/parser": "^7.4.5",
-            "@babel/types": "^7.4.4",
-=======
-        "@babel/generator": {
-          "version": "7.5.0",
-          "resolved": "https://registry.npmjs.org/@babel/generator/-/generator-7.5.0.tgz",
-          "integrity": "sha512-1TTVrt7J9rcG5PMjvO7VEG3FrEoEJNHxumRq66GemPmzboLWtIjjcJgk8rokuAS7IiRSpgVSu5Vb9lc99iJkOA==",
-          "dev": true,
-          "requires": {
-            "@babel/types": "^7.5.0",
-            "jsesc": "^2.5.1",
-            "lodash": "^4.17.11",
-            "source-map": "^0.5.0",
-            "trim-right": "^1.0.1"
-          }
-        },
-        "@babel/parser": {
-          "version": "7.5.0",
-          "resolved": "https://registry.npmjs.org/@babel/parser/-/parser-7.5.0.tgz",
-          "integrity": "sha512-I5nW8AhGpOXGCCNYGc+p7ExQIBxRFnS2fd/d862bNOKvmoEPjYPcfIjsfdy0ujagYOIYPczKgD9l3FsgTkAzKA==",
-          "dev": true
-        },
-        "@babel/traverse": {
-          "version": "7.5.0",
-          "resolved": "https://registry.npmjs.org/@babel/traverse/-/traverse-7.5.0.tgz",
-          "integrity": "sha512-SnA9aLbyOCcnnbQEGwdfBggnc142h/rbqqsXcaATj2hZcegCl903pUD/lfpsNBlBSuWow/YDfRyJuWi2EPR5cg==",
-          "dev": true,
-          "requires": {
-            "@babel/code-frame": "^7.0.0",
-            "@babel/generator": "^7.5.0",
-            "@babel/helper-function-name": "^7.1.0",
-            "@babel/helper-split-export-declaration": "^7.4.4",
-            "@babel/parser": "^7.5.0",
-            "@babel/types": "^7.5.0",
->>>>>>> 7ed08686
-            "debug": "^4.1.0",
-            "globals": "^11.1.0",
-            "lodash": "^4.17.11"
-          }
-        },
-<<<<<<< HEAD
-=======
-        "@babel/types": {
-          "version": "7.5.0",
-          "resolved": "https://registry.npmjs.org/@babel/types/-/types-7.5.0.tgz",
-          "integrity": "sha512-UFpDVqRABKsW01bvw7/wSUe56uy6RXM5+VJibVVAybDGxEW25jdwiFJEf7ASvSaC7sN7rbE/l3cLp2izav+CtQ==",
-          "dev": true,
-          "requires": {
-            "esutils": "^2.0.2",
-            "lodash": "^4.17.11",
-            "to-fast-properties": "^2.0.0"
-          }
-        },
->>>>>>> 7ed08686
-        "debug": {
-          "version": "4.1.1",
-          "resolved": "https://registry.npmjs.org/debug/-/debug-4.1.1.tgz",
-          "integrity": "sha512-pYAIzeRo8J6KPEaJ0VWOh5Pzkbw/RetuzehGM7QRRX5he4fPHx2rdKMB256ehJCkX+XRQm16eZLqLNS8RSZXZw==",
-          "dev": true,
-          "requires": {
-            "ms": "^2.1.1"
-          }
-        },
-        "ms": {
-          "version": "2.1.2",
-          "resolved": "https://registry.npmjs.org/ms/-/ms-2.1.2.tgz",
-          "integrity": "sha512-sGkPx+VjMtmA6MX27oA4FBFELFCZZ4S4XqeGOXCv68tT+jb3vk/RyaKWP0PTKyWtmLSM0b+adUTEvbs1PEaH2w==",
-          "dev": true
-        }
-      }
-    },
-    "@babel/generator": {
-      "version": "7.4.4",
-      "resolved": "https://registry.npmjs.org/@babel/generator/-/generator-7.4.4.tgz",
-      "integrity": "sha512-53UOLK6TVNqKxf7RUh8NE851EHRxOOeVXKbK2bivdb+iziMyk03Sr4eaE9OELCbyZAAafAKPDwF2TPUES5QbxQ==",
-      "dev": true,
-      "requires": {
-        "@babel/types": "^7.4.4",
-        "jsesc": "^2.5.1",
-        "lodash": "^4.17.11",
-        "source-map": "^0.5.0",
-        "trim-right": "^1.0.1"
-      }
-    },
-    "@babel/helper-annotate-as-pure": {
-      "version": "7.0.0",
-      "resolved": "https://registry.npmjs.org/@babel/helper-annotate-as-pure/-/helper-annotate-as-pure-7.0.0.tgz",
-      "integrity": "sha512-3UYcJUj9kvSLbLbUIfQTqzcy5VX7GRZ/CCDrnOaZorFFM01aXp1+GJwuFGV4NDDoAS+mOUyHcO6UD/RfqOks3Q==",
-      "dev": true,
-      "requires": {
-        "@babel/types": "^7.0.0"
-      }
-    },
-    "@babel/helper-builder-binary-assignment-operator-visitor": {
-      "version": "7.1.0",
-      "resolved": "https://registry.npmjs.org/@babel/helper-builder-binary-assignment-operator-visitor/-/helper-builder-binary-assignment-operator-visitor-7.1.0.tgz",
-      "integrity": "sha512-qNSR4jrmJ8M1VMM9tibvyRAHXQs2PmaksQF7c1CGJNipfe3D8p+wgNwgso/P2A2r2mdgBWAXljNWR0QRZAMW8w==",
-      "dev": true,
-      "requires": {
-        "@babel/helper-explode-assignable-expression": "^7.1.0",
-        "@babel/types": "^7.0.0"
-      }
-    },
-    "@babel/helper-call-delegate": {
-      "version": "7.4.4",
-      "resolved": "https://registry.npmjs.org/@babel/helper-call-delegate/-/helper-call-delegate-7.4.4.tgz",
-      "integrity": "sha512-l79boDFJ8S1c5hvQvG+rc+wHw6IuH7YldmRKsYtpbawsxURu/paVy57FZMomGK22/JckepaikOkY0MoAmdyOlQ==",
-      "dev": true,
-      "requires": {
-        "@babel/helper-hoist-variables": "^7.4.4",
-        "@babel/traverse": "^7.4.4",
-        "@babel/types": "^7.4.4"
-      }
-    },
-    "@babel/helper-define-map": {
-      "version": "7.4.4",
-      "resolved": "https://registry.npmjs.org/@babel/helper-define-map/-/helper-define-map-7.4.4.tgz",
-      "integrity": "sha512-IX3Ln8gLhZpSuqHJSnTNBWGDE9kdkTEWl21A/K7PQ00tseBwbqCHTvNLHSBd9M0R5rER4h5Rsvj9vw0R5SieBg==",
-      "dev": true,
-      "requires": {
-        "@babel/helper-function-name": "^7.1.0",
-        "@babel/types": "^7.4.4",
-        "lodash": "^4.17.11"
-      }
-    },
-    "@babel/helper-explode-assignable-expression": {
-      "version": "7.1.0",
-      "resolved": "https://registry.npmjs.org/@babel/helper-explode-assignable-expression/-/helper-explode-assignable-expression-7.1.0.tgz",
-      "integrity": "sha512-NRQpfHrJ1msCHtKjbzs9YcMmJZOg6mQMmGRB+hbamEdG5PNpaSm95275VD92DvJKuyl0s2sFiDmMZ+EnnvufqA==",
-      "dev": true,
-      "requires": {
-        "@babel/traverse": "^7.1.0",
-        "@babel/types": "^7.0.0"
-      }
-    },
-    "@babel/helper-function-name": {
-      "version": "7.1.0",
-      "resolved": "https://registry.npmjs.org/@babel/helper-function-name/-/helper-function-name-7.1.0.tgz",
-      "integrity": "sha512-A95XEoCpb3TO+KZzJ4S/5uW5fNe26DjBGqf1o9ucyLyCmi1dXq/B3c8iaWTfBk3VvetUxl16e8tIrd5teOCfGw==",
-      "dev": true,
-      "requires": {
-        "@babel/helper-get-function-arity": "^7.0.0",
-        "@babel/template": "^7.1.0",
-        "@babel/types": "^7.0.0"
-      }
-    },
-    "@babel/helper-get-function-arity": {
-      "version": "7.0.0",
-      "resolved": "https://registry.npmjs.org/@babel/helper-get-function-arity/-/helper-get-function-arity-7.0.0.tgz",
-      "integrity": "sha512-r2DbJeg4svYvt3HOS74U4eWKsUAMRH01Z1ds1zx8KNTPtpTL5JAsdFv8BNyOpVqdFhHkkRDIg5B4AsxmkjAlmQ==",
-      "dev": true,
-      "requires": {
-        "@babel/types": "^7.0.0"
-      }
-    },
-    "@babel/helper-hoist-variables": {
-      "version": "7.4.4",
-      "resolved": "https://registry.npmjs.org/@babel/helper-hoist-variables/-/helper-hoist-variables-7.4.4.tgz",
-      "integrity": "sha512-VYk2/H/BnYbZDDg39hr3t2kKyifAm1W6zHRfhx8jGjIHpQEBv9dry7oQ2f3+J703TLu69nYdxsovl0XYfcnK4w==",
-      "dev": true,
-      "requires": {
-        "@babel/types": "^7.4.4"
-      }
-    },
-    "@babel/helper-member-expression-to-functions": {
-      "version": "7.0.0",
-      "resolved": "https://registry.npmjs.org/@babel/helper-member-expression-to-functions/-/helper-member-expression-to-functions-7.0.0.tgz",
-      "integrity": "sha512-avo+lm/QmZlv27Zsi0xEor2fKcqWG56D5ae9dzklpIaY7cQMK5N8VSpaNVPPagiqmy7LrEjK1IWdGMOqPu5csg==",
-      "dev": true,
-      "requires": {
-        "@babel/types": "^7.0.0"
-      }
-    },
-    "@babel/helper-module-imports": {
-      "version": "7.0.0",
-      "resolved": "https://registry.npmjs.org/@babel/helper-module-imports/-/helper-module-imports-7.0.0.tgz",
-      "integrity": "sha512-aP/hlLq01DWNEiDg4Jn23i+CXxW/owM4WpDLFUbpjxe4NS3BhLVZQ5i7E0ZrxuQ/vwekIeciyamgB1UIYxxM6A==",
-      "dev": true,
-      "requires": {
-        "@babel/types": "^7.0.0"
-      }
-    },
-    "@babel/helper-module-transforms": {
-      "version": "7.4.4",
-      "resolved": "https://registry.npmjs.org/@babel/helper-module-transforms/-/helper-module-transforms-7.4.4.tgz",
-      "integrity": "sha512-3Z1yp8TVQf+B4ynN7WoHPKS8EkdTbgAEy0nU0rs/1Kw4pDgmvYH3rz3aI11KgxKCba2cn7N+tqzV1mY2HMN96w==",
-      "dev": true,
-      "requires": {
-        "@babel/helper-module-imports": "^7.0.0",
-        "@babel/helper-simple-access": "^7.1.0",
-        "@babel/helper-split-export-declaration": "^7.4.4",
-        "@babel/template": "^7.4.4",
-        "@babel/types": "^7.4.4",
-        "lodash": "^4.17.11"
-      }
-    },
-    "@babel/helper-optimise-call-expression": {
-      "version": "7.0.0",
-      "resolved": "https://registry.npmjs.org/@babel/helper-optimise-call-expression/-/helper-optimise-call-expression-7.0.0.tgz",
-      "integrity": "sha512-u8nd9NQePYNQV8iPWu/pLLYBqZBa4ZaY1YWRFMuxrid94wKI1QNt67NEZ7GAe5Kc/0LLScbim05xZFWkAdrj9g==",
-      "dev": true,
-      "requires": {
-        "@babel/types": "^7.0.0"
-      }
-    },
-    "@babel/helper-plugin-utils": {
-      "version": "7.0.0",
-      "resolved": "https://registry.npmjs.org/@babel/helper-plugin-utils/-/helper-plugin-utils-7.0.0.tgz",
-      "integrity": "sha512-CYAOUCARwExnEixLdB6sDm2dIJ/YgEAKDM1MOeMeZu9Ld/bDgVo8aiWrXwcY7OBh+1Ea2uUcVRcxKk0GJvW7QA==",
-      "dev": true
-    },
-    "@babel/helper-regex": {
-      "version": "7.4.4",
-      "resolved": "https://registry.npmjs.org/@babel/helper-regex/-/helper-regex-7.4.4.tgz",
-      "integrity": "sha512-Y5nuB/kESmR3tKjU8Nkn1wMGEx1tjJX076HBMeL3XLQCu6vA/YRzuTW0bbb+qRnXvQGn+d6Rx953yffl8vEy7Q==",
-      "dev": true,
-      "requires": {
-        "lodash": "^4.17.11"
-      }
-    },
-    "@babel/helper-remap-async-to-generator": {
-      "version": "7.1.0",
-      "resolved": "https://registry.npmjs.org/@babel/helper-remap-async-to-generator/-/helper-remap-async-to-generator-7.1.0.tgz",
-      "integrity": "sha512-3fOK0L+Fdlg8S5al8u/hWE6vhufGSn0bN09xm2LXMy//REAF8kDCrYoOBKYmA8m5Nom+sV9LyLCwrFynA8/slg==",
-      "dev": true,
-      "requires": {
-        "@babel/helper-annotate-as-pure": "^7.0.0",
-        "@babel/helper-wrap-function": "^7.1.0",
-        "@babel/template": "^7.1.0",
-        "@babel/traverse": "^7.1.0",
-        "@babel/types": "^7.0.0"
-      }
-    },
-    "@babel/helper-replace-supers": {
-      "version": "7.4.4",
-      "resolved": "https://registry.npmjs.org/@babel/helper-replace-supers/-/helper-replace-supers-7.4.4.tgz",
-      "integrity": "sha512-04xGEnd+s01nY1l15EuMS1rfKktNF+1CkKmHoErDppjAAZL+IUBZpzT748x262HF7fibaQPhbvWUl5HeSt1EXg==",
-      "dev": true,
-      "requires": {
-        "@babel/helper-member-expression-to-functions": "^7.0.0",
-        "@babel/helper-optimise-call-expression": "^7.0.0",
-        "@babel/traverse": "^7.4.4",
-        "@babel/types": "^7.4.4"
-      }
-    },
-    "@babel/helper-simple-access": {
-      "version": "7.1.0",
-      "resolved": "https://registry.npmjs.org/@babel/helper-simple-access/-/helper-simple-access-7.1.0.tgz",
-      "integrity": "sha512-Vk+78hNjRbsiu49zAPALxTb+JUQCz1aolpd8osOF16BGnLtseD21nbHgLPGUwrXEurZgiCOUmvs3ExTu4F5x6w==",
-      "dev": true,
-      "requires": {
-        "@babel/template": "^7.1.0",
-        "@babel/types": "^7.0.0"
-      }
-    },
-    "@babel/helper-split-export-declaration": {
-      "version": "7.4.4",
-      "resolved": "https://registry.npmjs.org/@babel/helper-split-export-declaration/-/helper-split-export-declaration-7.4.4.tgz",
-      "integrity": "sha512-Ro/XkzLf3JFITkW6b+hNxzZ1n5OQ80NvIUdmHspih1XAhtN3vPTuUFT4eQnela+2MaZ5ulH+iyP513KJrxbN7Q==",
-      "dev": true,
-      "requires": {
-        "@babel/types": "^7.4.4"
-      }
-    },
-    "@babel/helper-wrap-function": {
-      "version": "7.2.0",
-      "resolved": "https://registry.npmjs.org/@babel/helper-wrap-function/-/helper-wrap-function-7.2.0.tgz",
-      "integrity": "sha512-o9fP1BZLLSrYlxYEYyl2aS+Flun5gtjTIG8iln+XuEzQTs0PLagAGSXUcqruJwD5fM48jzIEggCKpIfWTcR7pQ==",
-      "dev": true,
-      "requires": {
-        "@babel/helper-function-name": "^7.1.0",
-        "@babel/template": "^7.1.0",
-        "@babel/traverse": "^7.1.0",
-        "@babel/types": "^7.2.0"
-      }
-    },
-    "@babel/helpers": {
-      "version": "7.5.4",
-      "resolved": "https://registry.npmjs.org/@babel/helpers/-/helpers-7.5.4.tgz",
-      "integrity": "sha512-6LJ6xwUEJP51w0sIgKyfvFMJvIb9mWAfohJp0+m6eHJigkFdcH8duZ1sfhn0ltJRzwUIT/yqqhdSfRpCpL7oow==",
-      "dev": true,
-      "requires": {
-        "@babel/template": "^7.4.4",
-        "@babel/traverse": "^7.5.0",
-        "@babel/types": "^7.5.0"
       },
       "dependencies": {
         "@babel/generator": {
@@ -436,6 +117,286 @@
         }
       }
     },
+    "@babel/generator": {
+      "version": "7.4.4",
+      "resolved": "https://registry.npmjs.org/@babel/generator/-/generator-7.4.4.tgz",
+      "integrity": "sha512-53UOLK6TVNqKxf7RUh8NE851EHRxOOeVXKbK2bivdb+iziMyk03Sr4eaE9OELCbyZAAafAKPDwF2TPUES5QbxQ==",
+      "dev": true,
+      "requires": {
+        "@babel/types": "^7.4.4",
+        "jsesc": "^2.5.1",
+        "lodash": "^4.17.11",
+        "source-map": "^0.5.0",
+        "trim-right": "^1.0.1"
+      }
+    },
+    "@babel/helper-annotate-as-pure": {
+      "version": "7.0.0",
+      "resolved": "https://registry.npmjs.org/@babel/helper-annotate-as-pure/-/helper-annotate-as-pure-7.0.0.tgz",
+      "integrity": "sha512-3UYcJUj9kvSLbLbUIfQTqzcy5VX7GRZ/CCDrnOaZorFFM01aXp1+GJwuFGV4NDDoAS+mOUyHcO6UD/RfqOks3Q==",
+      "dev": true,
+      "requires": {
+        "@babel/types": "^7.0.0"
+      }
+    },
+    "@babel/helper-builder-binary-assignment-operator-visitor": {
+      "version": "7.1.0",
+      "resolved": "https://registry.npmjs.org/@babel/helper-builder-binary-assignment-operator-visitor/-/helper-builder-binary-assignment-operator-visitor-7.1.0.tgz",
+      "integrity": "sha512-qNSR4jrmJ8M1VMM9tibvyRAHXQs2PmaksQF7c1CGJNipfe3D8p+wgNwgso/P2A2r2mdgBWAXljNWR0QRZAMW8w==",
+      "dev": true,
+      "requires": {
+        "@babel/helper-explode-assignable-expression": "^7.1.0",
+        "@babel/types": "^7.0.0"
+      }
+    },
+    "@babel/helper-call-delegate": {
+      "version": "7.4.4",
+      "resolved": "https://registry.npmjs.org/@babel/helper-call-delegate/-/helper-call-delegate-7.4.4.tgz",
+      "integrity": "sha512-l79boDFJ8S1c5hvQvG+rc+wHw6IuH7YldmRKsYtpbawsxURu/paVy57FZMomGK22/JckepaikOkY0MoAmdyOlQ==",
+      "dev": true,
+      "requires": {
+        "@babel/helper-hoist-variables": "^7.4.4",
+        "@babel/traverse": "^7.4.4",
+        "@babel/types": "^7.4.4"
+      }
+    },
+    "@babel/helper-define-map": {
+      "version": "7.4.4",
+      "resolved": "https://registry.npmjs.org/@babel/helper-define-map/-/helper-define-map-7.4.4.tgz",
+      "integrity": "sha512-IX3Ln8gLhZpSuqHJSnTNBWGDE9kdkTEWl21A/K7PQ00tseBwbqCHTvNLHSBd9M0R5rER4h5Rsvj9vw0R5SieBg==",
+      "dev": true,
+      "requires": {
+        "@babel/helper-function-name": "^7.1.0",
+        "@babel/types": "^7.4.4",
+        "lodash": "^4.17.11"
+      }
+    },
+    "@babel/helper-explode-assignable-expression": {
+      "version": "7.1.0",
+      "resolved": "https://registry.npmjs.org/@babel/helper-explode-assignable-expression/-/helper-explode-assignable-expression-7.1.0.tgz",
+      "integrity": "sha512-NRQpfHrJ1msCHtKjbzs9YcMmJZOg6mQMmGRB+hbamEdG5PNpaSm95275VD92DvJKuyl0s2sFiDmMZ+EnnvufqA==",
+      "dev": true,
+      "requires": {
+        "@babel/traverse": "^7.1.0",
+        "@babel/types": "^7.0.0"
+      }
+    },
+    "@babel/helper-function-name": {
+      "version": "7.1.0",
+      "resolved": "https://registry.npmjs.org/@babel/helper-function-name/-/helper-function-name-7.1.0.tgz",
+      "integrity": "sha512-A95XEoCpb3TO+KZzJ4S/5uW5fNe26DjBGqf1o9ucyLyCmi1dXq/B3c8iaWTfBk3VvetUxl16e8tIrd5teOCfGw==",
+      "dev": true,
+      "requires": {
+        "@babel/helper-get-function-arity": "^7.0.0",
+        "@babel/template": "^7.1.0",
+        "@babel/types": "^7.0.0"
+      }
+    },
+    "@babel/helper-get-function-arity": {
+      "version": "7.0.0",
+      "resolved": "https://registry.npmjs.org/@babel/helper-get-function-arity/-/helper-get-function-arity-7.0.0.tgz",
+      "integrity": "sha512-r2DbJeg4svYvt3HOS74U4eWKsUAMRH01Z1ds1zx8KNTPtpTL5JAsdFv8BNyOpVqdFhHkkRDIg5B4AsxmkjAlmQ==",
+      "dev": true,
+      "requires": {
+        "@babel/types": "^7.0.0"
+      }
+    },
+    "@babel/helper-hoist-variables": {
+      "version": "7.4.4",
+      "resolved": "https://registry.npmjs.org/@babel/helper-hoist-variables/-/helper-hoist-variables-7.4.4.tgz",
+      "integrity": "sha512-VYk2/H/BnYbZDDg39hr3t2kKyifAm1W6zHRfhx8jGjIHpQEBv9dry7oQ2f3+J703TLu69nYdxsovl0XYfcnK4w==",
+      "dev": true,
+      "requires": {
+        "@babel/types": "^7.4.4"
+      }
+    },
+    "@babel/helper-member-expression-to-functions": {
+      "version": "7.0.0",
+      "resolved": "https://registry.npmjs.org/@babel/helper-member-expression-to-functions/-/helper-member-expression-to-functions-7.0.0.tgz",
+      "integrity": "sha512-avo+lm/QmZlv27Zsi0xEor2fKcqWG56D5ae9dzklpIaY7cQMK5N8VSpaNVPPagiqmy7LrEjK1IWdGMOqPu5csg==",
+      "dev": true,
+      "requires": {
+        "@babel/types": "^7.0.0"
+      }
+    },
+    "@babel/helper-module-imports": {
+      "version": "7.0.0",
+      "resolved": "https://registry.npmjs.org/@babel/helper-module-imports/-/helper-module-imports-7.0.0.tgz",
+      "integrity": "sha512-aP/hlLq01DWNEiDg4Jn23i+CXxW/owM4WpDLFUbpjxe4NS3BhLVZQ5i7E0ZrxuQ/vwekIeciyamgB1UIYxxM6A==",
+      "dev": true,
+      "requires": {
+        "@babel/types": "^7.0.0"
+      }
+    },
+    "@babel/helper-module-transforms": {
+      "version": "7.4.4",
+      "resolved": "https://registry.npmjs.org/@babel/helper-module-transforms/-/helper-module-transforms-7.4.4.tgz",
+      "integrity": "sha512-3Z1yp8TVQf+B4ynN7WoHPKS8EkdTbgAEy0nU0rs/1Kw4pDgmvYH3rz3aI11KgxKCba2cn7N+tqzV1mY2HMN96w==",
+      "dev": true,
+      "requires": {
+        "@babel/helper-module-imports": "^7.0.0",
+        "@babel/helper-simple-access": "^7.1.0",
+        "@babel/helper-split-export-declaration": "^7.4.4",
+        "@babel/template": "^7.4.4",
+        "@babel/types": "^7.4.4",
+        "lodash": "^4.17.11"
+      }
+    },
+    "@babel/helper-optimise-call-expression": {
+      "version": "7.0.0",
+      "resolved": "https://registry.npmjs.org/@babel/helper-optimise-call-expression/-/helper-optimise-call-expression-7.0.0.tgz",
+      "integrity": "sha512-u8nd9NQePYNQV8iPWu/pLLYBqZBa4ZaY1YWRFMuxrid94wKI1QNt67NEZ7GAe5Kc/0LLScbim05xZFWkAdrj9g==",
+      "dev": true,
+      "requires": {
+        "@babel/types": "^7.0.0"
+      }
+    },
+    "@babel/helper-plugin-utils": {
+      "version": "7.0.0",
+      "resolved": "https://registry.npmjs.org/@babel/helper-plugin-utils/-/helper-plugin-utils-7.0.0.tgz",
+      "integrity": "sha512-CYAOUCARwExnEixLdB6sDm2dIJ/YgEAKDM1MOeMeZu9Ld/bDgVo8aiWrXwcY7OBh+1Ea2uUcVRcxKk0GJvW7QA==",
+      "dev": true
+    },
+    "@babel/helper-regex": {
+      "version": "7.4.4",
+      "resolved": "https://registry.npmjs.org/@babel/helper-regex/-/helper-regex-7.4.4.tgz",
+      "integrity": "sha512-Y5nuB/kESmR3tKjU8Nkn1wMGEx1tjJX076HBMeL3XLQCu6vA/YRzuTW0bbb+qRnXvQGn+d6Rx953yffl8vEy7Q==",
+      "dev": true,
+      "requires": {
+        "lodash": "^4.17.11"
+      }
+    },
+    "@babel/helper-remap-async-to-generator": {
+      "version": "7.1.0",
+      "resolved": "https://registry.npmjs.org/@babel/helper-remap-async-to-generator/-/helper-remap-async-to-generator-7.1.0.tgz",
+      "integrity": "sha512-3fOK0L+Fdlg8S5al8u/hWE6vhufGSn0bN09xm2LXMy//REAF8kDCrYoOBKYmA8m5Nom+sV9LyLCwrFynA8/slg==",
+      "dev": true,
+      "requires": {
+        "@babel/helper-annotate-as-pure": "^7.0.0",
+        "@babel/helper-wrap-function": "^7.1.0",
+        "@babel/template": "^7.1.0",
+        "@babel/traverse": "^7.1.0",
+        "@babel/types": "^7.0.0"
+      }
+    },
+    "@babel/helper-replace-supers": {
+      "version": "7.4.4",
+      "resolved": "https://registry.npmjs.org/@babel/helper-replace-supers/-/helper-replace-supers-7.4.4.tgz",
+      "integrity": "sha512-04xGEnd+s01nY1l15EuMS1rfKktNF+1CkKmHoErDppjAAZL+IUBZpzT748x262HF7fibaQPhbvWUl5HeSt1EXg==",
+      "dev": true,
+      "requires": {
+        "@babel/helper-member-expression-to-functions": "^7.0.0",
+        "@babel/helper-optimise-call-expression": "^7.0.0",
+        "@babel/traverse": "^7.4.4",
+        "@babel/types": "^7.4.4"
+      }
+    },
+    "@babel/helper-simple-access": {
+      "version": "7.1.0",
+      "resolved": "https://registry.npmjs.org/@babel/helper-simple-access/-/helper-simple-access-7.1.0.tgz",
+      "integrity": "sha512-Vk+78hNjRbsiu49zAPALxTb+JUQCz1aolpd8osOF16BGnLtseD21nbHgLPGUwrXEurZgiCOUmvs3ExTu4F5x6w==",
+      "dev": true,
+      "requires": {
+        "@babel/template": "^7.1.0",
+        "@babel/types": "^7.0.0"
+      }
+    },
+    "@babel/helper-split-export-declaration": {
+      "version": "7.4.4",
+      "resolved": "https://registry.npmjs.org/@babel/helper-split-export-declaration/-/helper-split-export-declaration-7.4.4.tgz",
+      "integrity": "sha512-Ro/XkzLf3JFITkW6b+hNxzZ1n5OQ80NvIUdmHspih1XAhtN3vPTuUFT4eQnela+2MaZ5ulH+iyP513KJrxbN7Q==",
+      "dev": true,
+      "requires": {
+        "@babel/types": "^7.4.4"
+      }
+    },
+    "@babel/helper-wrap-function": {
+      "version": "7.2.0",
+      "resolved": "https://registry.npmjs.org/@babel/helper-wrap-function/-/helper-wrap-function-7.2.0.tgz",
+      "integrity": "sha512-o9fP1BZLLSrYlxYEYyl2aS+Flun5gtjTIG8iln+XuEzQTs0PLagAGSXUcqruJwD5fM48jzIEggCKpIfWTcR7pQ==",
+      "dev": true,
+      "requires": {
+        "@babel/helper-function-name": "^7.1.0",
+        "@babel/template": "^7.1.0",
+        "@babel/traverse": "^7.1.0",
+        "@babel/types": "^7.2.0"
+      }
+    },
+    "@babel/helpers": {
+      "version": "7.5.4",
+      "resolved": "https://registry.npmjs.org/@babel/helpers/-/helpers-7.5.4.tgz",
+      "integrity": "sha512-6LJ6xwUEJP51w0sIgKyfvFMJvIb9mWAfohJp0+m6eHJigkFdcH8duZ1sfhn0ltJRzwUIT/yqqhdSfRpCpL7oow==",
+      "dev": true,
+      "requires": {
+        "@babel/template": "^7.4.4",
+        "@babel/traverse": "^7.5.0",
+        "@babel/types": "^7.5.0"
+      },
+      "dependencies": {
+        "@babel/generator": {
+          "version": "7.5.0",
+          "resolved": "https://registry.npmjs.org/@babel/generator/-/generator-7.5.0.tgz",
+          "integrity": "sha512-1TTVrt7J9rcG5PMjvO7VEG3FrEoEJNHxumRq66GemPmzboLWtIjjcJgk8rokuAS7IiRSpgVSu5Vb9lc99iJkOA==",
+          "dev": true,
+          "requires": {
+            "@babel/types": "^7.5.0",
+            "jsesc": "^2.5.1",
+            "lodash": "^4.17.11",
+            "source-map": "^0.5.0",
+            "trim-right": "^1.0.1"
+          }
+        },
+        "@babel/parser": {
+          "version": "7.5.0",
+          "resolved": "https://registry.npmjs.org/@babel/parser/-/parser-7.5.0.tgz",
+          "integrity": "sha512-I5nW8AhGpOXGCCNYGc+p7ExQIBxRFnS2fd/d862bNOKvmoEPjYPcfIjsfdy0ujagYOIYPczKgD9l3FsgTkAzKA==",
+          "dev": true
+        },
+        "@babel/traverse": {
+          "version": "7.5.0",
+          "resolved": "https://registry.npmjs.org/@babel/traverse/-/traverse-7.5.0.tgz",
+          "integrity": "sha512-SnA9aLbyOCcnnbQEGwdfBggnc142h/rbqqsXcaATj2hZcegCl903pUD/lfpsNBlBSuWow/YDfRyJuWi2EPR5cg==",
+          "dev": true,
+          "requires": {
+            "@babel/code-frame": "^7.0.0",
+            "@babel/generator": "^7.5.0",
+            "@babel/helper-function-name": "^7.1.0",
+            "@babel/helper-split-export-declaration": "^7.4.4",
+            "@babel/parser": "^7.5.0",
+            "@babel/types": "^7.5.0",
+            "debug": "^4.1.0",
+            "globals": "^11.1.0",
+            "lodash": "^4.17.11"
+          }
+        },
+        "@babel/types": {
+          "version": "7.5.0",
+          "resolved": "https://registry.npmjs.org/@babel/types/-/types-7.5.0.tgz",
+          "integrity": "sha512-UFpDVqRABKsW01bvw7/wSUe56uy6RXM5+VJibVVAybDGxEW25jdwiFJEf7ASvSaC7sN7rbE/l3cLp2izav+CtQ==",
+          "dev": true,
+          "requires": {
+            "esutils": "^2.0.2",
+            "lodash": "^4.17.11",
+            "to-fast-properties": "^2.0.0"
+          }
+        },
+        "debug": {
+          "version": "4.1.1",
+          "resolved": "https://registry.npmjs.org/debug/-/debug-4.1.1.tgz",
+          "integrity": "sha512-pYAIzeRo8J6KPEaJ0VWOh5Pzkbw/RetuzehGM7QRRX5he4fPHx2rdKMB256ehJCkX+XRQm16eZLqLNS8RSZXZw==",
+          "dev": true,
+          "requires": {
+            "ms": "^2.1.1"
+          }
+        },
+        "ms": {
+          "version": "2.1.2",
+          "resolved": "https://registry.npmjs.org/ms/-/ms-2.1.2.tgz",
+          "integrity": "sha512-sGkPx+VjMtmA6MX27oA4FBFELFCZZ4S4XqeGOXCv68tT+jb3vk/RyaKWP0PTKyWtmLSM0b+adUTEvbs1PEaH2w==",
+          "dev": true
+        }
+      }
+    },
     "@babel/highlight": {
       "version": "7.0.0",
       "resolved": "https://registry.npmjs.org/@babel/highlight/-/highlight-7.0.0.tgz",
@@ -879,15 +840,9 @@
       }
     },
     "@babel/preset-env": {
-<<<<<<< HEAD
-      "version": "7.4.5",
-      "resolved": "https://registry.npmjs.org/@babel/preset-env/-/preset-env-7.4.5.tgz",
-      "integrity": "sha512-f2yNVXM+FsR5V8UwcFeIHzHWgnhXg3NpRmy0ADvALpnhB0SLbCvrCRr4BLOUYbQNLS+Z0Yer46x9dJXpXewI7w==",
-=======
       "version": "7.5.4",
       "resolved": "https://registry.npmjs.org/@babel/preset-env/-/preset-env-7.5.4.tgz",
       "integrity": "sha512-hFnFnouyRNiH1rL8YkX1ANCNAUVC8Djwdqfev8i1415tnAG+7hlA5zhZ0Q/3Q5gkop4HioIPbCEWAalqcbxRoQ==",
->>>>>>> 7ed08686
       "dev": true,
       "requires": {
         "@babel/helper-module-imports": "^7.0.0",
@@ -934,11 +889,7 @@
         "@babel/plugin-transform-template-literals": "^7.4.4",
         "@babel/plugin-transform-typeof-symbol": "^7.2.0",
         "@babel/plugin-transform-unicode-regex": "^7.4.4",
-<<<<<<< HEAD
-        "@babel/types": "^7.4.4",
-=======
         "@babel/types": "^7.5.0",
->>>>>>> 7ed08686
         "browserslist": "^4.6.0",
         "core-js-compat": "^3.1.1",
         "invariant": "^2.2.2",
@@ -946,35 +897,6 @@
         "semver": "^5.5.0"
       },
       "dependencies": {
-<<<<<<< HEAD
-        "browserslist": {
-          "version": "4.6.1",
-          "resolved": "https://registry.npmjs.org/browserslist/-/browserslist-4.6.1.tgz",
-          "integrity": "sha512-1MC18ooMPRG2UuVFJTHFIAkk6mpByJfxCrnUyvSlu/hyQSFHMrlhM02SzNuCV+quTP4CKmqtOMAIjrifrpBJXQ==",
-          "dev": true,
-          "requires": {
-            "caniuse-lite": "^1.0.30000971",
-            "electron-to-chromium": "^1.3.137",
-            "node-releases": "^1.1.21"
-          }
-        },
-        "caniuse-lite": {
-          "version": "1.0.30000971",
-          "resolved": "https://registry.npmjs.org/caniuse-lite/-/caniuse-lite-1.0.30000971.tgz",
-          "integrity": "sha512-TQFYFhRS0O5rdsmSbF1Wn+16latXYsQJat66f7S7lizXW1PVpWJeZw9wqqVLIjuxDRz7s7xRUj13QCfd8hKn6g==",
-          "dev": true
-        },
-        "electron-to-chromium": {
-          "version": "1.3.143",
-          "resolved": "https://registry.npmjs.org/electron-to-chromium/-/electron-to-chromium-1.3.143.tgz",
-          "integrity": "sha512-J9jOpxIljQZlV6GIP2fwAWq0T69syawU0sH3EW3O2Bgxquiy+veeIT5mBDRz+i3oHUSL1tvVgRKH3/4QiQh9Pg==",
-          "dev": true
-        },
-        "node-releases": {
-          "version": "1.1.22",
-          "resolved": "https://registry.npmjs.org/node-releases/-/node-releases-1.1.22.tgz",
-          "integrity": "sha512-O6XpteBuntW1j86mw6LlovBIwTe+sO2+7vi9avQffNeIW4upgnaCVm6xrBWH+KATz7mNNRNNeEpuWB7dT6Cr3w==",
-=======
         "@babel/types": {
           "version": "7.5.0",
           "resolved": "https://registry.npmjs.org/@babel/types/-/types-7.5.0.tgz",
@@ -1013,7 +935,6 @@
           "version": "1.1.25",
           "resolved": "https://registry.npmjs.org/node-releases/-/node-releases-1.1.25.tgz",
           "integrity": "sha512-fI5BXuk83lKEoZDdH3gRhtsNgh05/wZacuXkgbiYkceE7+QIMXOg98n9ZV7mz27B+kFHnqHcUpscZZlGRSmTpQ==",
->>>>>>> 7ed08686
           "dev": true,
           "requires": {
             "semver": "^5.3.0"
@@ -2036,45 +1957,6 @@
       "dev": true
     },
     "core-js-compat": {
-<<<<<<< HEAD
-      "version": "3.1.3",
-      "resolved": "https://registry.npmjs.org/core-js-compat/-/core-js-compat-3.1.3.tgz",
-      "integrity": "sha512-EP018pVhgwsKHz3YoN1hTq49aRe+h017Kjz0NQz3nXV0cCRMvH3fLQl+vEPGr4r4J5sk4sU3tUC7U1aqTCeJeA==",
-      "dev": true,
-      "requires": {
-        "browserslist": "^4.6.0",
-        "core-js-pure": "3.1.3",
-        "semver": "^6.1.0"
-      },
-      "dependencies": {
-        "browserslist": {
-          "version": "4.6.1",
-          "resolved": "https://registry.npmjs.org/browserslist/-/browserslist-4.6.1.tgz",
-          "integrity": "sha512-1MC18ooMPRG2UuVFJTHFIAkk6mpByJfxCrnUyvSlu/hyQSFHMrlhM02SzNuCV+quTP4CKmqtOMAIjrifrpBJXQ==",
-          "dev": true,
-          "requires": {
-            "caniuse-lite": "^1.0.30000971",
-            "electron-to-chromium": "^1.3.137",
-            "node-releases": "^1.1.21"
-          }
-        },
-        "caniuse-lite": {
-          "version": "1.0.30000971",
-          "resolved": "https://registry.npmjs.org/caniuse-lite/-/caniuse-lite-1.0.30000971.tgz",
-          "integrity": "sha512-TQFYFhRS0O5rdsmSbF1Wn+16latXYsQJat66f7S7lizXW1PVpWJeZw9wqqVLIjuxDRz7s7xRUj13QCfd8hKn6g==",
-          "dev": true
-        },
-        "electron-to-chromium": {
-          "version": "1.3.143",
-          "resolved": "https://registry.npmjs.org/electron-to-chromium/-/electron-to-chromium-1.3.143.tgz",
-          "integrity": "sha512-J9jOpxIljQZlV6GIP2fwAWq0T69syawU0sH3EW3O2Bgxquiy+veeIT5mBDRz+i3oHUSL1tvVgRKH3/4QiQh9Pg==",
-          "dev": true
-        },
-        "node-releases": {
-          "version": "1.1.22",
-          "resolved": "https://registry.npmjs.org/node-releases/-/node-releases-1.1.22.tgz",
-          "integrity": "sha512-O6XpteBuntW1j86mw6LlovBIwTe+sO2+7vi9avQffNeIW4upgnaCVm6xrBWH+KATz7mNNRNNeEpuWB7dT6Cr3w==",
-=======
       "version": "3.1.4",
       "resolved": "https://registry.npmjs.org/core-js-compat/-/core-js-compat-3.1.4.tgz",
       "integrity": "sha512-Z5zbO9f1d0YrJdoaQhphVAnKPimX92D6z8lCGphH89MNRxlL1prI9ExJPqVwP0/kgkQCv8c4GJGT8X16yUncOg==",
@@ -2112,7 +1994,6 @@
           "version": "1.1.25",
           "resolved": "https://registry.npmjs.org/node-releases/-/node-releases-1.1.25.tgz",
           "integrity": "sha512-fI5BXuk83lKEoZDdH3gRhtsNgh05/wZacuXkgbiYkceE7+QIMXOg98n9ZV7mz27B+kFHnqHcUpscZZlGRSmTpQ==",
->>>>>>> 7ed08686
           "dev": true,
           "requires": {
             "semver": "^5.3.0"
@@ -2127,29 +2008,17 @@
           }
         },
         "semver": {
-<<<<<<< HEAD
-          "version": "6.1.1",
-          "resolved": "https://registry.npmjs.org/semver/-/semver-6.1.1.tgz",
-          "integrity": "sha512-rWYq2e5iYW+fFe/oPPtYJxYgjBm8sC4rmoGdUOgBB7VnwKt6HrL793l2voH1UlsyYZpJ4g0wfjnTEO1s1NP2eQ==",
-=======
           "version": "6.2.0",
           "resolved": "https://registry.npmjs.org/semver/-/semver-6.2.0.tgz",
           "integrity": "sha512-jdFC1VdUGT/2Scgbimf7FSx9iJLXoqfglSF+gJeuNWVpiE37OIbc1jywR/GJyFdz3mnkz2/id0L0J/cr0izR5A==",
->>>>>>> 7ed08686
           "dev": true
         }
       }
     },
     "core-js-pure": {
-<<<<<<< HEAD
-      "version": "3.1.3",
-      "resolved": "https://registry.npmjs.org/core-js-pure/-/core-js-pure-3.1.3.tgz",
-      "integrity": "sha512-k3JWTrcQBKqjkjI0bkfXS0lbpWPxYuHWfMMjC1VDmzU4Q58IwSbuXSo99YO/hUHlw/EB4AlfA2PVxOGkrIq6dA==",
-=======
       "version": "3.1.4",
       "resolved": "https://registry.npmjs.org/core-js-pure/-/core-js-pure-3.1.4.tgz",
       "integrity": "sha512-uJ4Z7iPNwiu1foygbcZYJsJs1jiXrTTCvxfLDXNhI/I+NHbSIEyr548y4fcsCEyWY0XgfAG/qqaunJ1SThHenA==",
->>>>>>> 7ed08686
       "dev": true
     },
     "core-util-is": {
@@ -3090,15 +2959,6 @@
         "flat-cache": "^2.0.1"
       }
     },
-<<<<<<< HEAD
-    "file-type": {
-      "version": "11.1.0",
-      "resolved": "https://registry.npmjs.org/file-type/-/file-type-11.1.0.tgz",
-      "integrity": "sha512-rM0UO7Qm9K7TWTtA6AShI/t7H5BPjDeGVDaNyg9BjHAj3PysKy7+8C8D137R88jnR3rFJZQB/tFgydl5sN5m7g==",
-      "dev": true
-    },
-=======
->>>>>>> 7ed08686
     "fill-range": {
       "version": "4.0.0",
       "resolved": "https://registry.npmjs.org/fill-range/-/fill-range-4.0.0.tgz",
@@ -3294,430 +3154,27 @@
         "node-pre-gyp": "^0.12.0"
       },
       "dependencies": {
-<<<<<<< HEAD
-        "abbrev": {
-          "version": "1.1.1",
-          "resolved": false,
-          "integrity": "sha512-nne9/IiQ/hzIhY6pdDnbBtz7DjPTKrY00P/zvPSm5pOFkl6xuGrGnXn/VtTNNfNtAfZ9/1RtehkszU9qcTii0Q==",
-          "dev": true,
-          "optional": true
-        },
-        "ansi-regex": {
-          "version": "2.1.1",
-          "resolved": false,
-          "integrity": "sha1-w7M6te42DYbg5ijwRorn7yfWVN8=",
-          "dev": true,
-          "optional": true
-        },
-        "aproba": {
-          "version": "1.2.0",
-          "resolved": false,
-          "integrity": "sha512-Y9J6ZjXtoYh8RnXVCMOU/ttDmk1aBjunq9vO0ta5x85WDQiQfUF9sIPBITdbiiIVcBo03Hi3jMxigBtsddlXRw==",
-          "dev": true,
-          "optional": true
-        },
-        "are-we-there-yet": {
-          "version": "1.1.5",
-          "resolved": false,
-          "integrity": "sha512-5hYdAkZlcG8tOLujVDTgCT+uPX0VnpAH28gWsLfzpXYm7wP6mp5Q/gYyR7YQ0cKVJcXJnl3j2kpBan13PtQf6w==",
-          "dev": true,
-          "optional": true,
-          "requires": {
-            "delegates": "^1.0.0",
-            "readable-stream": "^2.0.6"
-          }
-        },
-        "balanced-match": {
-          "version": "1.0.0",
-          "resolved": false,
-          "integrity": "sha1-ibTRmasr7kneFk6gK4nORi1xt2c=",
-          "dev": true,
-          "optional": true
-        },
-        "brace-expansion": {
-          "version": "1.1.11",
-          "resolved": false,
-          "integrity": "sha512-iCuPHDFgrHX7H2vEI/5xpz07zSHB00TpugqhmYtVmMO6518mCuRMoOYFldEBl0g187ufozdaHgWKcYFb61qGiA==",
-          "dev": true,
-          "optional": true,
-          "requires": {
-            "balanced-match": "^1.0.0",
-            "concat-map": "0.0.1"
-          }
-        },
-        "chownr": {
-          "version": "1.1.1",
-          "resolved": false,
-          "integrity": "sha512-j38EvO5+LHX84jlo6h4UzmOwi0UgW61WRyPtJz4qaadK5eY3BTS5TY/S1Stc3Uk2lIM6TPevAlULiEJwie860g==",
-          "dev": true,
-          "optional": true
-        },
-        "code-point-at": {
-          "version": "1.1.0",
-          "resolved": false,
-          "integrity": "sha1-DQcLTQQ6W+ozovGkDi7bPZpMz3c=",
-          "dev": true,
-          "optional": true
-        },
-        "concat-map": {
-          "version": "0.0.1",
-          "resolved": false,
-          "integrity": "sha1-2Klr13/Wjfd5OnMDajug1UBdR3s=",
-          "dev": true,
-          "optional": true
-        },
-        "console-control-strings": {
-          "version": "1.1.0",
-          "resolved": false,
-          "integrity": "sha1-PXz0Rk22RG6mRL9LOVB/mFEAjo4=",
-          "dev": true,
-          "optional": true
-        },
-        "core-util-is": {
-          "version": "1.0.2",
-          "resolved": false,
-          "integrity": "sha1-tf1UIgqivFq1eqtxQMlAdUUDwac=",
-          "dev": true,
-          "optional": true
-=======
         "ansi-regex": {
           "version": "2.1.1",
           "resolved": false,
           "integrity": "sha1-w7M6te42DYbg5ijwRorn7yfWVN8="
->>>>>>> 7ed08686
         },
         "debug": {
           "version": "4.1.1",
           "resolved": false,
           "integrity": "sha512-pYAIzeRo8J6KPEaJ0VWOh5Pzkbw/RetuzehGM7QRRX5he4fPHx2rdKMB256ehJCkX+XRQm16eZLqLNS8RSZXZw==",
-<<<<<<< HEAD
-          "dev": true,
-          "optional": true,
-=======
->>>>>>> 7ed08686
           "requires": {
             "ms": "^2.1.1"
           }
         },
-<<<<<<< HEAD
-        "deep-extend": {
-          "version": "0.6.0",
-          "resolved": false,
-          "integrity": "sha512-LOHxIOaPYdHlJRtCQfDIVZtfw/ufM8+rVj649RIHzcm/vGwQRXFt6OPqIFWsm2XEMrNIEtWR64sY1LEKD2vAOA==",
-          "dev": true,
-          "optional": true
-        },
-        "delegates": {
-          "version": "1.0.0",
-          "resolved": false,
-          "integrity": "sha1-hMbhWbgZBP3KWaDvRM2HDTElD5o=",
-          "dev": true,
-          "optional": true
-        },
-        "detect-libc": {
-          "version": "1.0.3",
-          "resolved": false,
-          "integrity": "sha1-+hN8S9aY7fVc1c0CrFWfkaTEups=",
-          "dev": true,
-          "optional": true
-        },
-        "fs-minipass": {
-          "version": "1.2.5",
-          "resolved": false,
-          "integrity": "sha512-JhBl0skXjUPCFH7x6x61gQxrKyXsxB5gcgePLZCwfyCGGsTISMoIeObbrvVeP6Xmyaudw4TT43qV2Gz+iyd2oQ==",
-          "dev": true,
-          "optional": true,
-          "requires": {
-            "minipass": "^2.2.1"
-          }
-        },
-        "fs.realpath": {
-          "version": "1.0.0",
-          "resolved": false,
-          "integrity": "sha1-FQStJSMVjKpA20onh8sBQRmU6k8=",
-          "dev": true,
-          "optional": true
-        },
-        "gauge": {
-          "version": "2.7.4",
-          "resolved": false,
-          "integrity": "sha1-LANAXHU4w51+s3sxcCLjJfsBi/c=",
-          "dev": true,
-          "optional": true,
-          "requires": {
-            "aproba": "^1.0.3",
-            "console-control-strings": "^1.0.0",
-            "has-unicode": "^2.0.0",
-            "object-assign": "^4.1.0",
-            "signal-exit": "^3.0.0",
-            "string-width": "^1.0.1",
-            "strip-ansi": "^3.0.1",
-            "wide-align": "^1.1.0"
-          }
-        },
-        "glob": {
-          "version": "7.1.3",
-          "resolved": false,
-          "integrity": "sha512-vcfuiIxogLV4DlGBHIUOwI0IbrJ8HWPc4MU7HzviGeNho/UJDfi6B5p3sHeWIQ0KGIU0Jpxi5ZHxemQfLkkAwQ==",
-          "dev": true,
-          "optional": true,
-          "requires": {
-            "fs.realpath": "^1.0.0",
-            "inflight": "^1.0.4",
-            "inherits": "2",
-            "minimatch": "^3.0.4",
-            "once": "^1.3.0",
-            "path-is-absolute": "^1.0.0"
-          }
-        },
-        "has-unicode": {
-          "version": "2.0.1",
-          "resolved": false,
-          "integrity": "sha1-4Ob+aijPUROIVeCG0Wkedx3iqLk=",
-          "dev": true,
-          "optional": true
-        },
-        "iconv-lite": {
-          "version": "0.4.24",
-          "resolved": false,
-          "integrity": "sha512-v3MXnZAcvnywkTUEZomIActle7RXXeedOR31wwl7VlyoXO4Qi9arvSenNQWne1TcRwhCL1HwLI21bEqdpj8/rA==",
-          "dev": true,
-          "optional": true,
-          "requires": {
-            "safer-buffer": ">= 2.1.2 < 3"
-          }
-        },
-        "ignore-walk": {
-          "version": "3.0.1",
-          "resolved": false,
-          "integrity": "sha512-DTVlMx3IYPe0/JJcYP7Gxg7ttZZu3IInhuEhbchuqneY9wWe5Ojy2mXLBaQFUQmo0AW2r3qG7m1mg86js+gnlQ==",
-          "dev": true,
-          "optional": true,
-          "requires": {
-            "minimatch": "^3.0.4"
-          }
-        },
-        "inflight": {
-          "version": "1.0.6",
-          "resolved": false,
-          "integrity": "sha1-Sb1jMdfQLQwJvJEKEHW6gWW1bfk=",
-          "dev": true,
-          "optional": true,
-          "requires": {
-            "once": "^1.3.0",
-            "wrappy": "1"
-          }
-        },
-        "inherits": {
-          "version": "2.0.3",
-          "resolved": false,
-          "integrity": "sha1-Yzwsg+PaQqUC9SRmAiSA9CCCYd4=",
-          "dev": true,
-          "optional": true
-        },
-        "ini": {
-          "version": "1.3.5",
-          "resolved": false,
-          "integrity": "sha512-RZY5huIKCMRWDUqZlEi72f/lmXKMvuszcMBduliQ3nnWbx9X/ZBQO7DijMEYS9EhHBb2qacRUMtC7svLwe0lcw==",
-          "dev": true,
-          "optional": true
-        },
-=======
->>>>>>> 7ed08686
         "is-fullwidth-code-point": {
           "version": "1.0.0",
           "resolved": false,
           "integrity": "sha1-754xOG8DGn8NZDr4L95QxFfvAMs=",
-<<<<<<< HEAD
-          "dev": true,
-          "optional": true,
-=======
->>>>>>> 7ed08686
           "requires": {
             "number-is-nan": "^1.0.0"
           }
         },
-<<<<<<< HEAD
-        "isarray": {
-          "version": "1.0.0",
-          "resolved": false,
-          "integrity": "sha1-u5NdSFgsuhaMBoNJV6VKPgcSTxE=",
-          "dev": true,
-          "optional": true
-        },
-        "minimatch": {
-          "version": "3.0.4",
-          "resolved": false,
-          "integrity": "sha512-yJHVQEhyqPLUTgt9B83PXu6W3rx4MvvHvSUvToogpwoGDOUQ+yDrR0HRot+yOCdCO7u4hX3pWft6kWBBcqh0UA==",
-          "dev": true,
-          "optional": true,
-          "requires": {
-            "brace-expansion": "^1.1.7"
-          }
-        },
-        "minimist": {
-          "version": "0.0.8",
-          "resolved": false,
-          "integrity": "sha1-hX/Kv8M5fSYluCKCYuhqp6ARsF0=",
-          "dev": true,
-          "optional": true
-        },
-        "minipass": {
-          "version": "2.3.5",
-          "resolved": false,
-          "integrity": "sha512-Gi1W4k059gyRbyVUZQ4mEqLm0YIUiGYfvxhF6SIlk3ui1WVxMTGfGdQ2SInh3PDrRTVvPKgULkpJtT4RH10+VA==",
-          "dev": true,
-          "optional": true,
-          "requires": {
-            "safe-buffer": "^5.1.2",
-            "yallist": "^3.0.0"
-          }
-        },
-        "minizlib": {
-          "version": "1.2.1",
-          "resolved": false,
-          "integrity": "sha512-7+4oTUOWKg7AuL3vloEWekXY2/D20cevzsrNT2kGWm+39J9hGTCBv8VI5Pm5lXZ/o3/mdR4f8rflAPhnQb8mPA==",
-          "dev": true,
-          "optional": true,
-          "requires": {
-            "minipass": "^2.2.1"
-          }
-        },
-        "mkdirp": {
-          "version": "0.5.1",
-          "resolved": false,
-          "integrity": "sha1-MAV0OOrGz3+MR2fzhkjWaX11yQM=",
-          "dev": true,
-          "optional": true,
-          "requires": {
-            "minimist": "0.0.8"
-          }
-        },
-        "ms": {
-          "version": "2.1.1",
-          "resolved": false,
-          "integrity": "sha512-tgp+dl5cGk28utYktBsrFqA7HKgrhgPsg6Z/EfhWI4gl1Hwq8B/GmY/0oXZ6nF8hDVesS/FpnYaD/kOWhYQvyg==",
-          "dev": true,
-          "optional": true
-        },
-        "needle": {
-          "version": "2.3.0",
-          "resolved": false,
-          "integrity": "sha512-QBZu7aAFR0522EyaXZM0FZ9GLpq6lvQ3uq8gteiDUp7wKdy0lSd2hPlgFwVuW1CBkfEs9PfDQsQzZghLs/psdg==",
-          "dev": true,
-          "optional": true,
-          "requires": {
-            "debug": "^4.1.0",
-            "iconv-lite": "^0.4.4",
-            "sax": "^1.2.4"
-          }
-        },
-        "node-pre-gyp": {
-          "version": "0.12.0",
-          "resolved": false,
-          "integrity": "sha512-4KghwV8vH5k+g2ylT+sLTjy5wmUOb9vPhnM8NHvRf9dHmnW/CndrFXy2aRPaPST6dugXSdHXfeaHQm77PIz/1A==",
-          "dev": true,
-          "optional": true,
-          "requires": {
-            "detect-libc": "^1.0.2",
-            "mkdirp": "^0.5.1",
-            "needle": "^2.2.1",
-            "nopt": "^4.0.1",
-            "npm-packlist": "^1.1.6",
-            "npmlog": "^4.0.2",
-            "rc": "^1.2.7",
-            "rimraf": "^2.6.1",
-            "semver": "^5.3.0",
-            "tar": "^4"
-          }
-        },
-        "nopt": {
-          "version": "4.0.1",
-          "resolved": false,
-          "integrity": "sha1-0NRoWv1UFRk8jHUFYC0NF81kR00=",
-          "dev": true,
-          "optional": true,
-          "requires": {
-            "abbrev": "1",
-            "osenv": "^0.1.4"
-          }
-        },
-        "npm-bundled": {
-          "version": "1.0.6",
-          "resolved": false,
-          "integrity": "sha512-8/JCaftHwbd//k6y2rEWp6k1wxVfpFzB6t1p825+cUb7Ym2XQfhwIC5KwhrvzZRJu+LtDE585zVaS32+CGtf0g==",
-          "dev": true,
-          "optional": true
-        },
-        "npm-packlist": {
-          "version": "1.4.1",
-          "resolved": false,
-          "integrity": "sha512-+TcdO7HJJ8peiiYhvPxsEDhF3PJFGUGRcFsGve3vxvxdcpO2Z4Z7rkosRM0kWj6LfbK/P0gu3dzk5RU1ffvFcw==",
-          "dev": true,
-          "optional": true,
-          "requires": {
-            "ignore-walk": "^3.0.1",
-            "npm-bundled": "^1.0.1"
-          }
-        },
-        "npmlog": {
-          "version": "4.1.2",
-          "resolved": false,
-          "integrity": "sha512-2uUqazuKlTaSI/dC8AzicUck7+IrEaOnN/e0jd3Xtt1KcGpwx30v50mL7oPyr/h9bL3E4aZccVwpwP+5W9Vjkg==",
-          "dev": true,
-          "optional": true,
-          "requires": {
-            "are-we-there-yet": "~1.1.2",
-            "console-control-strings": "~1.1.0",
-            "gauge": "~2.7.3",
-            "set-blocking": "~2.0.0"
-          }
-        },
-        "number-is-nan": {
-          "version": "1.0.1",
-          "resolved": false,
-          "integrity": "sha1-CXtgK1NCKlIsGvuHkDGDNpQaAR0=",
-          "dev": true,
-          "optional": true
-        },
-        "object-assign": {
-          "version": "4.1.1",
-          "resolved": false,
-          "integrity": "sha1-IQmtx5ZYh8/AXLvUQsrIv7s2CGM=",
-          "dev": true,
-          "optional": true
-        },
-        "once": {
-          "version": "1.4.0",
-          "resolved": false,
-          "integrity": "sha1-WDsap3WWHUsROsF9nFC6753Xa9E=",
-          "dev": true,
-          "optional": true,
-          "requires": {
-            "wrappy": "1"
-          }
-        },
-        "os-homedir": {
-          "version": "1.0.2",
-          "resolved": false,
-          "integrity": "sha1-/7xJiDNuDoM94MFox+8VISGqf7M=",
-          "dev": true,
-          "optional": true
-        },
-        "os-tmpdir": {
-          "version": "1.0.2",
-          "resolved": false,
-          "integrity": "sha1-u+Z0BseaqFxc/sdm/lc0VV36EnQ=",
-          "dev": true,
-          "optional": true
-        },
-        "osenv": {
-          "version": "0.1.5",
-          "resolved": false,
-          "integrity": "sha512-0CWcCECdMVc2Rw3U5w9ZjqX6ga6ubk1xDVKxtBQPK7wis/0F2r9T6k4ydGYhecl7YUBxBVxhL5oisPsNxAPe2g==",
-          "dev": true,
-          "optional": true,
-=======
         "ms": {
           "version": "2.1.1",
           "resolved": false,
@@ -3727,69 +3184,10 @@
           "version": "3.0.1",
           "resolved": false,
           "integrity": "sha1-ajhfuIU9lS1f8F0Oiq+UJ43GPc8=",
->>>>>>> 7ed08686
           "requires": {
             "ansi-regex": "^2.0.0"
           }
         },
-<<<<<<< HEAD
-        "path-is-absolute": {
-          "version": "1.0.1",
-          "resolved": false,
-          "integrity": "sha1-F0uSaHNVNP+8es5r9TpanhtcX18=",
-          "dev": true,
-          "optional": true
-        },
-        "process-nextick-args": {
-          "version": "2.0.0",
-          "resolved": false,
-          "integrity": "sha512-MtEC1TqN0EU5nephaJ4rAtThHtC86dNN9qCuEhtshvpVBkAW5ZO7BASN9REnF9eoXGcRub+pFuKEpOHE+HbEMw==",
-          "dev": true,
-          "optional": true
-        },
-        "rc": {
-          "version": "1.2.8",
-          "resolved": false,
-          "integrity": "sha512-y3bGgqKj3QBdxLbLkomlohkvsA8gdAiUQlSBJnBhfn+BPxg4bc62d8TcBW15wavDfgexCgccckhcZvywyQYPOw==",
-          "dev": true,
-          "optional": true,
-          "requires": {
-            "deep-extend": "^0.6.0",
-            "ini": "~1.3.0",
-            "minimist": "^1.2.0",
-            "strip-json-comments": "~2.0.1"
-          },
-          "dependencies": {
-            "minimist": {
-              "version": "1.2.0",
-              "resolved": false,
-              "integrity": "sha1-o1AIsg9BOD7sH7kU9M1d95omQoQ=",
-              "dev": true,
-              "optional": true
-            }
-          }
-        },
-        "readable-stream": {
-          "version": "2.3.6",
-          "resolved": false,
-          "integrity": "sha512-tQtKA9WIAhBF3+VLAseyMqZeBjW0AHJoxOtYqSUZNJxauErmLbVm2FW1y+J/YA9dUrAC39ITejlZWhVIwawkKw==",
-          "dev": true,
-          "optional": true,
-          "requires": {
-            "core-util-is": "~1.0.0",
-            "inherits": "~2.0.3",
-            "isarray": "~1.0.0",
-            "process-nextick-args": "~2.0.0",
-            "safe-buffer": "~5.1.1",
-            "string_decoder": "~1.1.1",
-            "util-deprecate": "~1.0.1"
-          }
-        },
-        "rimraf": {
-          "version": "2.6.3",
-          "resolved": false,
-          "integrity": "sha512-mwqeW5XsA2qAejG46gYdENaxXjx9onRNCfn7L0duuP4hCuTIi/QO7PDK07KJfp1d+izWPrzEJDcSqBa0OZQriA==",
-=======
         "yallist": {
           "version": "3.0.3",
           "resolved": false,
@@ -3837,64 +3235,15 @@
           "version": "1.0.0",
           "resolved": "https://registry.npmjs.org/is-fullwidth-code-point/-/is-fullwidth-code-point-1.0.0.tgz",
           "integrity": "sha1-754xOG8DGn8NZDr4L95QxFfvAMs=",
->>>>>>> 7ed08686
           "dev": true,
           "optional": true,
           "requires": {
             "number-is-nan": "^1.0.0"
           }
         },
-<<<<<<< HEAD
-        "safe-buffer": {
-          "version": "5.1.2",
-          "resolved": false,
-          "integrity": "sha512-Gd2UZBJDkXlY7GbJxfsE8/nvKkUEU1G38c1siN6QP6a9PT9MmHB8GnpscSmMJSoF8LOIrt8ud/wPtojys4G6+g==",
-          "dev": true,
-          "optional": true
-        },
-        "safer-buffer": {
-          "version": "2.1.2",
-          "resolved": false,
-          "integrity": "sha512-YZo3K82SD7Riyi0E1EQPojLz7kpepnSQI9IyPbHHg1XXXevb5dJI7tpyN2ADxGcQbHG7vcyRHk0cbwqcQriUtg==",
-          "dev": true,
-          "optional": true
-        },
-        "sax": {
-          "version": "1.2.4",
-          "resolved": false,
-          "integrity": "sha512-NqVDv9TpANUjFm0N8uM5GxL36UgKi9/atZw+x7YFnQ8ckwFGKrl4xX4yWtrey3UJm5nP1kUbnYgLopqWNSRhWw==",
-          "dev": true,
-          "optional": true
-        },
-        "semver": {
-          "version": "5.7.0",
-          "resolved": false,
-          "integrity": "sha512-Ya52jSX2u7QKghxeoFGpLwCtGlt7j0oY9DYb5apt9nPlJ42ID+ulTXESnt/qAQcoSERyZ5sl3LDIOw0nAn/5DA==",
-          "dev": true,
-          "optional": true
-        },
-        "set-blocking": {
-          "version": "2.0.0",
-          "resolved": false,
-          "integrity": "sha1-BF+XgtARrppoA93TgrJDkrPYkPc=",
-          "dev": true,
-          "optional": true
-        },
-        "signal-exit": {
-          "version": "3.0.2",
-          "resolved": false,
-          "integrity": "sha1-tf3AjxKH6hF4Yo5BXiUTK3NkbG0=",
-          "dev": true,
-          "optional": true
-        },
-        "string-width": {
-          "version": "1.0.2",
-          "resolved": false,
-=======
         "string-width": {
           "version": "1.0.2",
           "resolved": "https://registry.npmjs.org/string-width/-/string-width-1.0.2.tgz",
->>>>>>> 7ed08686
           "integrity": "sha1-EYvfW4zcUaKn5w0hHgfisLmxB9M=",
           "dev": true,
           "optional": true,
@@ -3904,88 +3253,15 @@
             "strip-ansi": "^3.0.0"
           }
         },
-<<<<<<< HEAD
-        "string_decoder": {
-          "version": "1.1.1",
-          "resolved": false,
-          "integrity": "sha512-n/ShnvDi6FHbbVfviro+WojiFzv+s8MPMHBczVePfUpDJLwoLT0ht1l4YwBCbi8pJAveEEdnkHyPyTP/mzRfwg==",
-          "dev": true,
-          "optional": true,
-          "requires": {
-            "safe-buffer": "~5.1.0"
-          }
-        },
-        "strip-ansi": {
-          "version": "3.0.1",
-          "resolved": false,
-=======
         "strip-ansi": {
           "version": "3.0.1",
           "resolved": "https://registry.npmjs.org/strip-ansi/-/strip-ansi-3.0.1.tgz",
->>>>>>> 7ed08686
           "integrity": "sha1-ajhfuIU9lS1f8F0Oiq+UJ43GPc8=",
           "dev": true,
           "optional": true,
           "requires": {
             "ansi-regex": "^2.0.0"
           }
-<<<<<<< HEAD
-        },
-        "strip-json-comments": {
-          "version": "2.0.1",
-          "resolved": false,
-          "integrity": "sha1-PFMZQukIwml8DsNEhYwobHygpgo=",
-          "dev": true,
-          "optional": true
-        },
-        "tar": {
-          "version": "4.4.8",
-          "resolved": false,
-          "integrity": "sha512-LzHF64s5chPQQS0IYBn9IN5h3i98c12bo4NCO7e0sGM2llXQ3p2FGC5sdENN4cTW48O915Sh+x+EXx7XW96xYQ==",
-          "dev": true,
-          "optional": true,
-          "requires": {
-            "chownr": "^1.1.1",
-            "fs-minipass": "^1.2.5",
-            "minipass": "^2.3.4",
-            "minizlib": "^1.1.1",
-            "mkdirp": "^0.5.0",
-            "safe-buffer": "^5.1.2",
-            "yallist": "^3.0.2"
-          }
-        },
-        "util-deprecate": {
-          "version": "1.0.2",
-          "resolved": false,
-          "integrity": "sha1-RQ1Nyfpw3nMnYvvS1KKJgUGaDM8=",
-          "dev": true,
-          "optional": true
-        },
-        "wide-align": {
-          "version": "1.1.3",
-          "resolved": false,
-          "integrity": "sha512-QGkOQc8XL6Bt5PwnsExKBPuMKBxnGxWWW3fU55Xt4feHozMUhdUMaBCk290qpm/wG5u/RSKzwdAC4i51YigihA==",
-          "dev": true,
-          "optional": true,
-          "requires": {
-            "string-width": "^1.0.2 || 2"
-          }
-        },
-        "wrappy": {
-          "version": "1.0.2",
-          "resolved": false,
-          "integrity": "sha1-tSQ9jz7BqjXxNkYFvA0QNuMKtp8=",
-          "dev": true,
-          "optional": true
-        },
-        "yallist": {
-          "version": "3.0.3",
-          "resolved": false,
-          "integrity": "sha512-S+Zk8DEWE6oKpV+vI3qWkaK+jSbIK86pCwe2IF/xwIpQ8jEuxpw9NyaGjmp9+BoJv5FV2piqCDcoCtStppiq2A==",
-          "dev": true,
-          "optional": true
-=======
->>>>>>> 7ed08686
         }
       }
     },
@@ -4885,15 +4161,9 @@
       "optional": true
     },
     "jsdoc": {
-<<<<<<< HEAD
-      "version": "3.6.2",
-      "resolved": "https://registry.npmjs.org/jsdoc/-/jsdoc-3.6.2.tgz",
-      "integrity": "sha512-S2vzg99C5+gb7FWlrK4TVdyzVPGGkdvpDkCEJH1JABi2PKzPeLu5/zZffcJUifgWUJqXWl41Hoc+MmuM2GukIg==",
-=======
       "version": "3.6.3",
       "resolved": "https://registry.npmjs.org/jsdoc/-/jsdoc-3.6.3.tgz",
       "integrity": "sha512-Yf1ZKA3r9nvtMWHO1kEuMZTlHOF8uoQ0vyo5eH7SQy5YeIiHM+B0DgKnn+X6y6KDYZcF7G2SPkKF+JORCXWE/A==",
->>>>>>> 7ed08686
       "dev": true,
       "requires": {
         "@babel/parser": "^7.4.4",
@@ -5290,96 +4560,6 @@
       "integrity": "sha1-htcJCzDORV1j+64S3aUaR93K+bI=",
       "dev": true
     },
-<<<<<<< HEAD
-    "meow": {
-      "version": "5.0.0",
-      "resolved": "https://registry.npmjs.org/meow/-/meow-5.0.0.tgz",
-      "integrity": "sha512-CbTqYU17ABaLefO8vCU153ZZlprKYWDljcndKKDCFcYQITzWCXZAVk4QMFZPgvzrnUQ3uItnIE/LoUOwrT15Ig==",
-      "dev": true,
-      "requires": {
-        "camelcase-keys": "^4.0.0",
-        "decamelize-keys": "^1.0.0",
-        "loud-rejection": "^1.0.0",
-        "minimist-options": "^3.0.1",
-        "normalize-package-data": "^2.3.4",
-        "read-pkg-up": "^3.0.0",
-        "redent": "^2.0.0",
-        "trim-newlines": "^2.0.0",
-        "yargs-parser": "^10.0.0"
-      },
-      "dependencies": {
-        "camelcase": {
-          "version": "4.1.0",
-          "resolved": "https://registry.npmjs.org/camelcase/-/camelcase-4.1.0.tgz",
-          "integrity": "sha1-1UVjW+HjPFQmScaRc+Xeas+uNN0=",
-          "dev": true
-        },
-        "find-up": {
-          "version": "2.1.0",
-          "resolved": "https://registry.npmjs.org/find-up/-/find-up-2.1.0.tgz",
-          "integrity": "sha1-RdG35QbHF93UgndaK3eSCjwMV6c=",
-          "dev": true,
-          "requires": {
-            "locate-path": "^2.0.0"
-          }
-        },
-        "locate-path": {
-          "version": "2.0.0",
-          "resolved": "https://registry.npmjs.org/locate-path/-/locate-path-2.0.0.tgz",
-          "integrity": "sha1-K1aLJl7slExtnA3pw9u7ygNUzY4=",
-          "dev": true,
-          "requires": {
-            "p-locate": "^2.0.0",
-            "path-exists": "^3.0.0"
-          }
-        },
-        "p-limit": {
-          "version": "1.3.0",
-          "resolved": "https://registry.npmjs.org/p-limit/-/p-limit-1.3.0.tgz",
-          "integrity": "sha512-vvcXsLAJ9Dr5rQOPk7toZQZJApBl2K4J6dANSsEuh6QI41JYcsS/qhTGa9ErIUUgK3WNQoJYvylxvjqmiqEA9Q==",
-          "dev": true,
-          "requires": {
-            "p-try": "^1.0.0"
-          }
-        },
-        "p-locate": {
-          "version": "2.0.0",
-          "resolved": "https://registry.npmjs.org/p-locate/-/p-locate-2.0.0.tgz",
-          "integrity": "sha1-IKAQOyIqcMj9OcwuWAaA893l7EM=",
-          "dev": true,
-          "requires": {
-            "p-limit": "^1.1.0"
-          }
-        },
-        "p-try": {
-          "version": "1.0.0",
-          "resolved": "https://registry.npmjs.org/p-try/-/p-try-1.0.0.tgz",
-          "integrity": "sha1-y8ec26+P1CKOE/Yh8rGiN8GyB7M=",
-          "dev": true
-        },
-        "read-pkg-up": {
-          "version": "3.0.0",
-          "resolved": "https://registry.npmjs.org/read-pkg-up/-/read-pkg-up-3.0.0.tgz",
-          "integrity": "sha1-PtSWaF26D4/hGNBpHcUfSh/5bwc=",
-          "dev": true,
-          "requires": {
-            "find-up": "^2.0.0",
-            "read-pkg": "^3.0.0"
-          }
-        },
-        "yargs-parser": {
-          "version": "10.1.0",
-          "resolved": "https://registry.npmjs.org/yargs-parser/-/yargs-parser-10.1.0.tgz",
-          "integrity": "sha512-VCIyR1wJoEBZUqk5PA+oOBF6ypbwh5aNB3I50guxAL/quggdfs4TtNHQrSazFA3fYZ+tEqfs0zIGlv0c/rgjbQ==",
-          "dev": true,
-          "requires": {
-            "camelcase": "^4.1.0"
-          }
-        }
-      }
-    },
-=======
->>>>>>> 7ed08686
     "merge-source-map": {
       "version": "1.1.0",
       "resolved": "https://registry.npmjs.org/merge-source-map/-/merge-source-map-1.1.0.tgz",
@@ -6046,39 +5226,6 @@
         }
       }
     },
-<<<<<<< HEAD
-    "open": {
-      "version": "6.3.0",
-      "resolved": "https://registry.npmjs.org/open/-/open-6.3.0.tgz",
-      "integrity": "sha512-6AHdrJxPvAXIowO/aIaeHZ8CeMdDf7qCyRNq8NwJpinmCdXhz+NZR7ie1Too94lpciCDsG+qHGO9Mt0svA4OqA==",
-      "dev": true,
-      "requires": {
-        "is-wsl": "^1.1.0"
-      }
-    },
-    "open-cli": {
-      "version": "5.0.0",
-      "resolved": "https://registry.npmjs.org/open-cli/-/open-cli-5.0.0.tgz",
-      "integrity": "sha512-Y2KQDS6NqNtk+PSXzSgwH41vTDMRndwFgVWsfgMhXv7lNe1cImLCe19Vo8oKwMsL7WeNsGmmbX7Ml74Ydj61Cg==",
-      "dev": true,
-      "requires": {
-        "file-type": "^11.0.0",
-        "get-stdin": "^7.0.0",
-        "meow": "^5.0.0",
-        "open": "^6.3.0",
-        "temp-write": "^4.0.0"
-      },
-      "dependencies": {
-        "get-stdin": {
-          "version": "7.0.0",
-          "resolved": "https://registry.npmjs.org/get-stdin/-/get-stdin-7.0.0.tgz",
-          "integrity": "sha512-zRKcywvrXlXsA0v0i9Io4KDRaAw7+a1ZpjRwl9Wox8PFlVCCHra7E9c4kqXCoCM9nR5tBkaTTZRBoCm60bFqTQ==",
-          "dev": true
-        }
-      }
-    },
-=======
->>>>>>> 7ed08686
     "opener": {
       "version": "1.4.3",
       "resolved": "https://registry.npmjs.org/opener/-/opener-1.4.3.tgz",
@@ -7009,15 +6156,9 @@
       }
     },
     "regexp-tree": {
-<<<<<<< HEAD
-      "version": "0.1.10",
-      "resolved": "https://registry.npmjs.org/regexp-tree/-/regexp-tree-0.1.10.tgz",
-      "integrity": "sha512-K1qVSbcedffwuIslMwpe6vGlj+ZXRnGkvjAtFHfDZZZuEdA/h0dxljAPu9vhUo6Rrx2U2AwJ+nSQ6hK+lrP5MQ==",
-=======
       "version": "0.1.11",
       "resolved": "https://registry.npmjs.org/regexp-tree/-/regexp-tree-0.1.11.tgz",
       "integrity": "sha512-7/l/DgapVVDzZobwMCCgMlqiqyLFJ0cduo/j+3BcDJIB+yJdsYCfKuI3l/04NV+H/rfNRdPIDbXNZHM9XvQatg==",
->>>>>>> 7ed08686
       "dev": true
     },
     "regexpp": {
@@ -7231,22 +6372,6 @@
       }
     },
     "rollup": {
-<<<<<<< HEAD
-      "version": "1.12.3",
-      "resolved": "https://registry.npmjs.org/rollup/-/rollup-1.12.3.tgz",
-      "integrity": "sha512-ueWhPijWN+GaPgD3l77hXih/gcDXmYph6sWeQegwBYtaqAE834e8u+MC2wT6FKIUsz1DBOyOXAQXUZB+rjWDoQ==",
-      "dev": true,
-      "requires": {
-        "@types/estree": "0.0.39",
-        "@types/node": "^12.0.2",
-        "acorn": "^6.1.1"
-      },
-      "dependencies": {
-        "@types/node": {
-          "version": "12.0.2",
-          "resolved": "https://registry.npmjs.org/@types/node/-/node-12.0.2.tgz",
-          "integrity": "sha512-5tabW/i+9mhrfEOUcLDu2xBPsHJ+X5Orqy9FKpale3SjDA17j5AEpYq5vfy3oAeAHGcvANRCO3NV3d2D6q3NiA==",
-=======
       "version": "1.17.0",
       "resolved": "https://registry.npmjs.org/rollup/-/rollup-1.17.0.tgz",
       "integrity": "sha512-k/j1m0NIsI4SYgCJR4MWPstGJOWfJyd6gycKoMhyoKPVXxm+L49XtbUwZyFsrSU2YXsOkM4u1ll9CS/ZgJBUpw==",
@@ -7267,30 +6392,20 @@
           "version": "6.2.0",
           "resolved": "https://registry.npmjs.org/acorn/-/acorn-6.2.0.tgz",
           "integrity": "sha512-8oe72N3WPMjA+2zVG71Ia0nXZ8DpQH+QyyHO+p06jT8eg8FGG3FbcUIi8KziHlAfheJQZeoqbvq1mQSQHXKYLw==",
->>>>>>> 7ed08686
           "dev": true
         }
       }
     },
     "rollup-plugin-copy": {
-<<<<<<< HEAD
-      "version": "2.0.1",
-      "resolved": "https://registry.npmjs.org/rollup-plugin-copy/-/rollup-plugin-copy-2.0.1.tgz",
-      "integrity": "sha512-IE+Ob5k1Pi/DLi8SlFcf9jN1m2p0ovIwMuz0GM5NeQeV14puW/bCUpmXlqVtQVy+ErXOhZEeBaqinJ0xnJdxKg==",
-=======
       "version": "3.0.0",
       "resolved": "https://registry.npmjs.org/rollup-plugin-copy/-/rollup-plugin-copy-3.0.0.tgz",
       "integrity": "sha512-KLXcjur3O5DbCX5NNSFPAGjcncYcEV/sAy4Q6cZvCjW0/hh5TrUeTvrWECVF18EggK64AOAWCeb2kCpwp+1Q+A==",
->>>>>>> 7ed08686
       "dev": true,
       "requires": {
         "@types/fs-extra": "^7.0.0",
         "colorette": "^1.0.8",
         "fs-extra": "^7.0.1",
-<<<<<<< HEAD
-=======
         "globby": "^9.2.0",
->>>>>>> 7ed08686
         "is-plain-object": "^3.0.0"
       },
       "dependencies": {
@@ -8039,15 +7154,9 @@
       }
     },
     "tape": {
-<<<<<<< HEAD
-      "version": "4.10.2",
-      "resolved": "https://registry.npmjs.org/tape/-/tape-4.10.2.tgz",
-      "integrity": "sha512-mgl23h7W2yuk3N85FOYrin2OvThTYWdwbk6XQ1pr2PMJieyW2FM/4Bu/+kD/wecb3aZ0Enm+Syinyq467OPq2w==",
-=======
       "version": "4.11.0",
       "resolved": "https://registry.npmjs.org/tape/-/tape-4.11.0.tgz",
       "integrity": "sha512-yixvDMX7q7JIs/omJSzSZrqulOV51EC9dK8dM0TzImTIkHWfe2/kFyL5v+d9C+SrCMaICk59ujsqFAVidDqDaA==",
->>>>>>> 7ed08686
       "dev": true,
       "requires": {
         "deep-equal": "~1.0.1",
@@ -8059,11 +7168,7 @@
         "inherits": "~2.0.4",
         "minimist": "~1.2.0",
         "object-inspect": "~1.6.0",
-<<<<<<< HEAD
-        "resolve": "~1.10.1",
-=======
         "resolve": "~1.11.1",
->>>>>>> 7ed08686
         "resumer": "~0.0.0",
         "string.prototype.trim": "~1.1.2",
         "through": "~2.3.8"
@@ -8083,15 +7188,12 @@
             "path-is-absolute": "^1.0.0"
           }
         },
-<<<<<<< HEAD
-=======
         "inherits": {
           "version": "2.0.4",
           "resolved": "https://registry.npmjs.org/inherits/-/inherits-2.0.4.tgz",
           "integrity": "sha512-k/vGaX4/Yla3WzyMCvTQOXYeIHvqOKtnqBduzTHpzpQZzAskKMhZ2K+EnBiSM9zGSoIFeMpXKxa4dYeZIQqewQ==",
           "dev": true
         },
->>>>>>> 7ed08686
         "minimist": {
           "version": "1.2.0",
           "resolved": "https://registry.npmjs.org/minimist/-/minimist-1.2.0.tgz",
@@ -8109,55 +7211,13 @@
         }
       }
     },
-<<<<<<< HEAD
-    "temp-dir": {
-      "version": "1.0.0",
-      "resolved": "https://registry.npmjs.org/temp-dir/-/temp-dir-1.0.0.tgz",
-      "integrity": "sha1-CnwOom06Oa+n4OvqnB/AvE2qAR0=",
-      "dev": true
-    },
-    "temp-write": {
-      "version": "4.0.0",
-      "resolved": "https://registry.npmjs.org/temp-write/-/temp-write-4.0.0.tgz",
-      "integrity": "sha512-HIeWmj77uOOHb0QX7siN3OtwV3CTntquin6TNVg6SHOqCP3hYKmox90eeFOGaY1MqJ9WYDDjkyZrW6qS5AWpbw==",
-=======
     "tar": {
       "version": "4.4.8",
       "resolved": false,
       "integrity": "sha512-LzHF64s5chPQQS0IYBn9IN5h3i98c12bo4NCO7e0sGM2llXQ3p2FGC5sdENN4cTW48O915Sh+x+EXx7XW96xYQ==",
->>>>>>> 7ed08686
       "dev": true,
       "optional": true,
       "requires": {
-<<<<<<< HEAD
-        "graceful-fs": "^4.1.15",
-        "is-stream": "^2.0.0",
-        "make-dir": "^3.0.0",
-        "temp-dir": "^1.0.0",
-        "uuid": "^3.3.2"
-      },
-      "dependencies": {
-        "is-stream": {
-          "version": "2.0.0",
-          "resolved": "https://registry.npmjs.org/is-stream/-/is-stream-2.0.0.tgz",
-          "integrity": "sha512-XCoy+WlUr7d1+Z8GgSuXmpuUFC9fOhRXglJMx+dwLKTkL44Cjd4W1Z5P+BQZpr+cR93aGP4S/s7Ftw6Nd/kiEw==",
-          "dev": true
-        },
-        "make-dir": {
-          "version": "3.0.0",
-          "resolved": "https://registry.npmjs.org/make-dir/-/make-dir-3.0.0.tgz",
-          "integrity": "sha512-grNJDhb8b1Jm1qeqW5R/O63wUo4UXo2v2HMic6YT9i/HBlF93S8jkMgH7yugvY9ABDShH4VZMn8I+U8+fCNegw==",
-          "dev": true,
-          "requires": {
-            "semver": "^6.0.0"
-          }
-        },
-        "semver": {
-          "version": "6.1.1",
-          "resolved": "https://registry.npmjs.org/semver/-/semver-6.1.1.tgz",
-          "integrity": "sha512-rWYq2e5iYW+fFe/oPPtYJxYgjBm8sC4rmoGdUOgBB7VnwKt6HrL793l2voH1UlsyYZpJ4g0wfjnTEO1s1NP2eQ==",
-          "dev": true
-=======
         "chownr": "^1.1.1",
         "fs-minipass": "^1.2.5",
         "minipass": "^2.3.4",
@@ -8173,7 +7233,6 @@
           "integrity": "sha512-S+Zk8DEWE6oKpV+vI3qWkaK+jSbIK86pCwe2IF/xwIpQ8jEuxpw9NyaGjmp9+BoJv5FV2piqCDcoCtStppiq2A==",
           "dev": true,
           "optional": true
->>>>>>> 7ed08686
         }
       }
     },

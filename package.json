{
  "name": "mathlive",
  "version": "0.29.1",
  "description": "Render and edit beautifully typeset math",
  "license": "MIT",
  "repository": {
    "type": "git",
    "url": "https://github.com/arnog/mathlive.git"
  },
  "keywords": [
    "math",
    "editor",
    "javascript",
    "math-editing",
    "latex",
    "tex",
    "mathjax",
    "katex",
    "mathquill"
  ],
  "files": [
    "/dist",
    "/src",
    "/AUTHORS",
    "/LICENSE.txt"
  ],
  "main": "./dist/mathlive.js",
  "scripts": {
    "preclean": "echo Clean directories...",
    "clean": "rimraf build dist docs",
    "build-js": "eslint src/ -c .eslintrc.json",
    "watch-js": "esw -w src/",
    "build-corecss": "lessc css/mathlive.core.less dist/mathlive.core.css",
    "build-othercss": "lessc css/mathlive.less dist/mathlive.css",
    "build-postcss": "postcss dist/*.css -d dist",
    "build-css": "npm-run-all -s build-corecss build-othercss build-postcss",
    "watch-css": "chokidar \"css/*.less\" --initial -c \"npm run build-css -s\"",
    "build": "npm-run-all -p build-css build-js rollup",
    "watch": "npm-run-all -p watch-*",
<<<<<<< HEAD
    "http-server": "http-server ./ -c-1 --cors='*'",
    "open": "open-cli http://localhost:8080/examples/",
    "start": "npm-run-all -p watch-css http-server",
=======
    "http-server": "http-server . -c-1 --cors='*' -o http://localhost:8080/examples/index.html",
    "start": "npm-run-all -p watch-js watch-css http-server",
>>>>>>> 7ed08686
    "lint": "eslint src/ -c .eslintrc.json",
    "pretest": "echo Test...",
    "test": "tape -r @babel/register test/* | tap-spec",
    "watch-test": "chokidar \"src/*.js\" -c \"npm run test -s\" ",
    "coverage": "nyc npm run babel-node ./test/test.js && nyc report",
    "coverage:report": "nyc report",
    "prepare": "npm run dist",
    "predocs": "echo Build docs...",
    "docs": "jsdoc -c ./jsdoc.conf.json && echo docs.mathlive.io > docs/CNAME",
    "watch-docs": "chokidar \"src/*.js\" \"tutorials/*.md\" \"examples/*.md\" -c \"npm run docs -s\"",
    "prerollup": "echo Rollup...",
    "rollup": "rollup --config",
    "watch-rollup": "rollup --config --watch",
    "dist": "npm-run-all -s clean build docs test"
  },
  "nyc": {
    "exclude": [
      "test",
      "**/debug.js",
      "dist",
      "build"
    ],
    "report-dir": "./build/coverage",
    "reporter": "html"
  },
  "engines": {
    "npm": ">=6.7",
    "node": ">=10.0"
  },
  "browserslist": [
    "> 1%",
    "last 2 versions",
    "maintained node versions",
    "not dead"
  ],
  "author": "Arno Gourdol <arno@arno.org>",
  "contributors": [
    "Louis Larpin (lilfaf.github.io)",
    "Neil Soiffer (https://github.com/NSoiffer)",
    "Jason Boxman (https://github.com/jboxman)",
    "Synergy Codes (https://www.synergycodes.com/)",
    "Rafał Piekarski (https://github.com/rpdiss)"
  ],
  "bugs": "https://github.com/arnog/mathlive/issues/",
  "devDependencies": {
<<<<<<< HEAD
    "@babel/cli": "^7.4.4",
    "@babel/core": "^7.4.5",
    "@babel/polyfill": "^7.4.4",
    "@babel/preset-env": "^7.4.5",
=======
    "@babel/cli": "^7.5.0",
    "@babel/core": "^7.5.4",
    "@babel/polyfill": "^7.4.4",
    "@babel/preset-env": "^7.5.4",
>>>>>>> 7ed08686
    "@babel/register": "^7.4.4",
    "autoprefixer": "^9.6.1",
    "chokidar-cli": "^1.2.2",
    "cssnano": "^4.1.10",
    "eslint": "^6.0.0",
    "eslint-watch": "^5.1.2",
    "http-server": "^0.11.1",
<<<<<<< HEAD
    "jsdoc": "^3.6.2",
    "less": "^3.9.0",
    "npm-run-all": "^4.1.5",
    "nyc": "^14.1.1",
    "open-cli": "^5.0.0",
    "postcss-cli": "^6.1.2",
    "rimraf": "^2.6.3",
    "rollup": "^1.12.3",
    "rollup-plugin-copy": "^2.0.0",
    "rollup-plugin-terser": "^4.0.4",
    "sutro-jsdoc-theme": "^1.0",
    "tap-spec": "^5.0.0",
    "tape": "^4.10.2"
=======
    "jsdoc": "^3.6.3",
    "less": "^3.9.0",
    "npm-run-all": "^4.1.5",
    "nyc": "^14.1.1",
    "postcss-cli": "^6.1.3",
    "rimraf": "^2.6.3",
    "rollup": "^1.17.0",
    "rollup-plugin-copy": "^3.0.0",
    "rollup-plugin-terser": "^5.1.1",
    "sutro-jsdoc-theme": "^1.0",
    "tap-spec": "^5.0.0",
    "tape": "^4.11.0"
>>>>>>> 7ed08686
  },
  "dependencies": {}
}<|MERGE_RESOLUTION|>--- conflicted
+++ resolved
@@ -37,14 +37,8 @@
     "watch-css": "chokidar \"css/*.less\" --initial -c \"npm run build-css -s\"",
     "build": "npm-run-all -p build-css build-js rollup",
     "watch": "npm-run-all -p watch-*",
-<<<<<<< HEAD
-    "http-server": "http-server ./ -c-1 --cors='*'",
-    "open": "open-cli http://localhost:8080/examples/",
-    "start": "npm-run-all -p watch-css http-server",
-=======
     "http-server": "http-server . -c-1 --cors='*' -o http://localhost:8080/examples/index.html",
     "start": "npm-run-all -p watch-js watch-css http-server",
->>>>>>> 7ed08686
     "lint": "eslint src/ -c .eslintrc.json",
     "pretest": "echo Test...",
     "test": "tape -r @babel/register test/* | tap-spec",
@@ -90,17 +84,10 @@
   ],
   "bugs": "https://github.com/arnog/mathlive/issues/",
   "devDependencies": {
-<<<<<<< HEAD
-    "@babel/cli": "^7.4.4",
-    "@babel/core": "^7.4.5",
-    "@babel/polyfill": "^7.4.4",
-    "@babel/preset-env": "^7.4.5",
-=======
     "@babel/cli": "^7.5.0",
     "@babel/core": "^7.5.4",
     "@babel/polyfill": "^7.4.4",
     "@babel/preset-env": "^7.5.4",
->>>>>>> 7ed08686
     "@babel/register": "^7.4.4",
     "autoprefixer": "^9.6.1",
     "chokidar-cli": "^1.2.2",
@@ -108,21 +95,6 @@
     "eslint": "^6.0.0",
     "eslint-watch": "^5.1.2",
     "http-server": "^0.11.1",
-<<<<<<< HEAD
-    "jsdoc": "^3.6.2",
-    "less": "^3.9.0",
-    "npm-run-all": "^4.1.5",
-    "nyc": "^14.1.1",
-    "open-cli": "^5.0.0",
-    "postcss-cli": "^6.1.2",
-    "rimraf": "^2.6.3",
-    "rollup": "^1.12.3",
-    "rollup-plugin-copy": "^2.0.0",
-    "rollup-plugin-terser": "^4.0.4",
-    "sutro-jsdoc-theme": "^1.0",
-    "tap-spec": "^5.0.0",
-    "tape": "^4.10.2"
-=======
     "jsdoc": "^3.6.3",
     "less": "^3.9.0",
     "npm-run-all": "^4.1.5",
@@ -135,7 +107,6 @@
     "sutro-jsdoc-theme": "^1.0",
     "tap-spec": "^5.0.0",
     "tape": "^4.11.0"
->>>>>>> 7ed08686
   },
   "dependencies": {}
 }
--- conflicted
+++ resolved
@@ -1,4 +1,3 @@
-<<<<<<< HEAD
 ## [Unreleased]
 
 
@@ -9,7 +8,7 @@
 ### Bug Fixed
 
 - **#2008** The `\underline` and `\overline` commands now render correctly.
-=======
+
 ## 0.94.8 (2023-06-15)
 
 ## Improvements
@@ -21,7 +20,6 @@
 ## Improvements
 
 - **#1989** Temporarily add back support for iOS versions older than 16.3.
->>>>>>> 3be14e51
 
 ## 0.94.6 (2023-05-25)
 
